--- conflicted
+++ resolved
@@ -202,14 +202,6 @@
 ```
 
 Where:
-<<<<<<< HEAD
-- `vp_i` is the P-wave velocity in km/s
-- `vs_i` is the S-wave velocity in km/s
-- `rho_i` is the density in g/cm^3
-- `qp_i` is the P-wave quality factor
-- `qs_i` is the S-wave quality factor
-- `depth_i` is the depth in kilometers
-=======
 - `vp_i` is the P-wave velocity in km/s.
 - `vs_i` is the S-wave velocity in km/s.
 - `rho_i` is the density in g/cm³.
@@ -217,7 +209,6 @@
 - `qs_i` is the S-wave quality factor.
 - `bottom_depth_i` is the depth of the bottom of a layer in kilometers.
 
->>>>>>> ce729d8a
 ### Example
 
 ```
@@ -267,8 +258,8 @@
 
 The data files used by the NZCVM are located in the following directories:
 
-- **Surface data**: `data/global/surface` and `data/regional/<basin_name>/`.
-- **Boundary data**: `data/regional/<basin_name>/`.
+- **Surface data**: `data/global/surface` and `data/regional/<basin_name>/`. Named `<basin_name>_basement_[*_]WGS84.in` or `<basin_name>_basement_[*_]WGS84.h5`.
+- **Boundary data**: `data/regional/<basin_name>/`. Named `<basin_name>_outline_WGS84[_1,2,3..].txt` or `<basin_name>_outline_WGS84[_1,2,3..].geojson`.
 - **Tomography data**: `data/global/tomography/`.
 - **1D velocity models**: `data/global/vm1d/`.
-- **Smoothing data**: `data/regional/<basin_name>/`.+- **Smoothing data**: `data/regional/<basin_name>/`. Named `<basin_name>_smoothing.txt`.