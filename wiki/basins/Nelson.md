# Basin : Nelson

## Overview
|         |                     |
|---------|---------------------|
| Version | 19p1           |
| Type    | 2        |
| Author  | Robin Lee            |
| Created | 2019-01           |


## Images
<a href="../images/maps/SI_north.png"><img src="../images/maps/SI_north.png" width="75%"></a>

*Figure 1 Location*

<a href="../images/regional/Nelson_basin_map.png"><img src="../images/regional/Nelson_basin_map.png" width="75%"></a>

*Figure 2 Nelson Basin Map*


## Notes
- Sourced from https://nelson-richmond-geolmap.github.io/RGMap/ (for the geological map of the Nelson-Richmond area)
- Based on Ghisetti2017

## Data
### Boundaries
- Nelson_outline_WGS84 : [TXT](../../velocity_modelling/data/regional/Nelson/Nelson_outline_WGS84.txt) / [GeoJSON](../../velocity_modelling/data/regional/Nelson/Nelson_outline_WGS84.geojson)

### Surfaces
- NZ_DEM_HD : [HDF5](../../velocity_modelling/data/global/surface/NZ_DEM_HD.h5) / [TXT](../../velocity_modelling/data/global/surface/NZ_DEM_HD.in) (Submodel: canterbury1d_v2)
<<<<<<< HEAD
- Nelson_basement_WGS84 : [HDF5](../../velocity_modelling/data/regional/Nelson/Nelson_basement_WGS84.h5) / [TXT](../../velocity_modelling/data/regional/Nelson/Nelson_basement_WGS84.in) (Submodel: N/A)

### Smoothing Boundaries
- [Nelson_smoothing.txt](../../velocity_modelling/data/regional/Nelson/Nelson_smoothing.txt)

## Data retrieved from
### Boundaries
- [Nelson_Polygon_WGS84.txt](https://github.com/ucgmsim/Velocity-Model/tree/main/Data/SI_BASINS/Nelson_Polygon_WGS84.txt)

### Surfaces
- [NZ_DEM_HD.in](https://github.com/ucgmsim/Velocity-Model/tree/main/Data/DEM/NZ_DEM_HD.in)
- [Nelson_Basement_WGS84_v0p0.in](https://github.com/ucgmsim/Velocity-Model/tree/main/Data/SI_BASINS/Nelson_Basement_WGS84_v0p0.in)

---
*Page generated on: April 15, 2025, 11:17 NZST/NZDT*
=======
- Nelson_basement_WGS84_v25p5 :  (Submodel: N/A)

### Smoothing Boundaries
- [Nelson_smoothing.txt](../../velocity_modelling/data/regional/Nelson/Nelson_smoothing.txt)

---
*Page generated on: June 10, 2025, 10:08 NZST/NZDT*
>>>>>>> 84801bbf
<|MERGE_RESOLUTION|>--- conflicted
+++ resolved
@@ -3,20 +3,21 @@
 ## Overview
 |         |                     |
 |---------|---------------------|
-| Version | 19p1           |
+| Version | 25p5           |
 | Type    | 2        |
 | Author  | Robin Lee            |
-| Created | 2019-01           |
+| Created | 2025-05           |
+| Older Versions | 19p1 |
 
 
 ## Images
-<a href="../images/maps/SI_north.png"><img src="../images/maps/SI_north.png" width="75%"></a>
+![](../images/maps/SI_north.png)
 
 *Figure 1 Location*
 
-<a href="../images/regional/Nelson_basin_map.png"><img src="../images/regional/Nelson_basin_map.png" width="75%"></a>
+![](../images/regional/Nelson_basin_map_v25p5.png)
 
-*Figure 2 Nelson Basin Map*
+*Figure 2 Nelson Basin Map V25p5*
 
 
 ## Notes
@@ -29,28 +30,10 @@
 
 ### Surfaces
 - NZ_DEM_HD : [HDF5](../../velocity_modelling/data/global/surface/NZ_DEM_HD.h5) / [TXT](../../velocity_modelling/data/global/surface/NZ_DEM_HD.in) (Submodel: canterbury1d_v2)
-<<<<<<< HEAD
-- Nelson_basement_WGS84 : [HDF5](../../velocity_modelling/data/regional/Nelson/Nelson_basement_WGS84.h5) / [TXT](../../velocity_modelling/data/regional/Nelson/Nelson_basement_WGS84.in) (Submodel: N/A)
-
-### Smoothing Boundaries
-- [Nelson_smoothing.txt](../../velocity_modelling/data/regional/Nelson/Nelson_smoothing.txt)
-
-## Data retrieved from
-### Boundaries
-- [Nelson_Polygon_WGS84.txt](https://github.com/ucgmsim/Velocity-Model/tree/main/Data/SI_BASINS/Nelson_Polygon_WGS84.txt)
-
-### Surfaces
-- [NZ_DEM_HD.in](https://github.com/ucgmsim/Velocity-Model/tree/main/Data/DEM/NZ_DEM_HD.in)
-- [Nelson_Basement_WGS84_v0p0.in](https://github.com/ucgmsim/Velocity-Model/tree/main/Data/SI_BASINS/Nelson_Basement_WGS84_v0p0.in)
-
----
-*Page generated on: April 15, 2025, 11:17 NZST/NZDT*
-=======
 - Nelson_basement_WGS84_v25p5 :  (Submodel: N/A)
 
 ### Smoothing Boundaries
 - [Nelson_smoothing.txt](../../velocity_modelling/data/regional/Nelson/Nelson_smoothing.txt)
 
 ---
-*Page generated on: June 10, 2025, 10:08 NZST/NZDT*
->>>>>>> 84801bbf
+*Page generated on: June 10, 2025, 10:08 NZST/NZDT*