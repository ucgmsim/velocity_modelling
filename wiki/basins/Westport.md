# Basin : Westport

## Overview
|         |                     |
|---------|---------------------|
<<<<<<< HEAD
| Version | 24p9           |
| Type    | N/A        |
=======
| Version | 25p5           |
| Type    | 1        |
>>>>>>> 84801bbf
| Author  | Kaleb Finn / Ayushi Tiwari (ENCN493)            |
| Created | 2025-05           |


## Images
<a href="../images/regional/Westport_basin_map.png"><img src="../images/regional/Westport_basin_map.png" width="75%"></a>

*Figure 1 Location*


## Data
### Boundaries
- Westport_outline_WGS84 : [TXT](../../velocity_modelling/data/regional/Westport/Westport_outline_WGS84.txt) / [GeoJSON](../../velocity_modelling/data/regional/Westport/Westport_outline_WGS84.geojson)

### Surfaces
- NZ_DEM_HD : [HDF5](../../velocity_modelling/data/global/surface/NZ_DEM_HD.h5) / [TXT](../../velocity_modelling/data/global/surface/NZ_DEM_HD.in) (Submodel: canterbury1d_v2)
- Westport_basement_WGS84 : [HDF5](../../velocity_modelling/data/regional/Westport/Westport_basement_WGS84.h5) / [TXT](../../velocity_modelling/data/regional/Westport/Westport_basement_WGS84.in) (Submodel: N/A)

### Smoothing Boundaries
- [Westport_smoothing.txt](../../velocity_modelling/data/regional/Westport/Westport_smoothing.txt)

---
<<<<<<< HEAD
*Page generated on: April 15, 2025, 11:17 NZST/NZDT*
=======
*Page generated on: June 10, 2025, 10:08 NZST/NZDT*
>>>>>>> 84801bbf
<|MERGE_RESOLUTION|>--- conflicted
+++ resolved
@@ -3,19 +3,14 @@
 ## Overview
 |         |                     |
 |---------|---------------------|
-<<<<<<< HEAD
-| Version | 24p9           |
-| Type    | N/A        |
-=======
 | Version | 25p5           |
 | Type    | 1        |
->>>>>>> 84801bbf
 | Author  | Kaleb Finn / Ayushi Tiwari (ENCN493)            |
 | Created | 2025-05           |
 
 
 ## Images
-<a href="../images/regional/Westport_basin_map.png"><img src="../images/regional/Westport_basin_map.png" width="75%"></a>
+![](../images/regional/Westport_basin_map.png)
 
 *Figure 1 Location*
 
@@ -32,8 +27,4 @@
 - [Westport_smoothing.txt](../../velocity_modelling/data/regional/Westport/Westport_smoothing.txt)
 
 ---
-<<<<<<< HEAD
-*Page generated on: April 15, 2025, 11:17 NZST/NZDT*
-=======
-*Page generated on: June 10, 2025, 10:08 NZST/NZDT*
->>>>>>> 84801bbf
+*Page generated on: June 10, 2025, 10:08 NZST/NZDT*