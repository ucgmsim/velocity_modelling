# Installation and Usage Guide

This page provides detailed instructions for installing and using the NZCVM software.

## System Requirements

- **Operating System**: Linux, macOS, or Windows (with WSL recommended for best performance)
- **Python**: Python 3.11 or later
- **Disk Space**: Approximately 3Gb for the full dataset and code

## Installation

<<<<<<< HEAD
=======
### Create a Virtual Environment (Optional but Recommended)

```bash
# Using venv
python -m venv venv
source venv/bin/activate  # On Windows: venv\Scripts\activate

# Or using conda
conda create -n velocity_modelling python=3.11
conda activate velocity_modelling
```


### Step 1: Install the Code

>>>>>>> 6df1c422
You can install directly from GitHub:

```bash
# Install the modelling code
pip install git+https://github.com/ucgmsim/velocity_modelling.git

<<<<<<< HEAD
# Fetch/update the data (no Python package needed)
nzcvm-data-helper ensure                 # clone or pull, no LFS
# or
nzcvm-data-helper ensure --full          # fetch large LFS files too

# Confirm where it is
nzcvm-data-helper where
# Optionally export for your shell
export NZCVM_DATA_ROOT="$(nzcvm-data-helper where)"
=======
### Step 2: Install the Data (via the CLI)
The actual model data are hosted in the separate [`nzcvm_data`](https://github.com/ucgmsim/nzcvm_data) repository.
You do *not* need to clone it manually. Instead, use the `nzcvm-data` CLI to set it up:
```bash
# Full dataset (requires git-lfs, includes large HDF5 files)
nzcvm-data install

# Or, lightweight mode (skips LFS; only small files and boundaries) 
# - useful for testing, but cannot generate full models
nzcvm-data install --no-lfs
>>>>>>> 6df1c422
```



### Data Root Resolution

When locating the `nzcvm_data` repository, tools use this precedence:

1. `--nzcvm-data-root` CLI option
2. `NZCVM_DATA_ROOT` environment variable
3. `~/.config/nzcvm_data/config.json` (set by `nzcvm-data-helper ensure`)
4.  Default: `~/.local/cache/nzcvm_data_root`


### Development Dependencies
If you install from source, `requirements.txt` includes:
- Core scientific packages: `numpy`, `h5py`, `pandas[parquet]`
- Visualization: `matplotlib`
- Geospatial: `shapely`, `cartopy`
- Testing: `hypothesis[numpy]`, `pytest`, `pytest-cov`, `pytest-repeat`
- Project dependencies: `numba`, `qcore`, `pyyaml`, `tqdm`, `typer`
- Tool dependencies: `pytz`, `requests`

Installing with the -e (editable) option allows you to modify the source code locally and have changes reflected immediately—ideal for active development and keeping the software up to date.

## Install and Run with Docker

You can run the tools inside a container to avoid host setup differences.

### Option A — Use your existing data (recommended)

Mount your existing NZCVM data root (created by `nzcvm-data install` on the host) into the container.

**Dockerfile (example):**
```dockerfile
FROM python:3.11-slim

# System deps for scientific stack & git-lfs
RUN apt-get update && apt-get install -y --no-install-recommends \
    git git-lfs build-essential gfortran ca-certificates \
 && git lfs install \
 && rm -rf /var/lib/apt/lists/*

# Install velocity_modelling (pulls the nzcvm-data CLI)
RUN pip install --no-cache-dir git+https://github.com/ucgmsim/velocity_modelling.git

# Path where we'll mount the dataset
ENV NZCVM_DATA_ROOT=/opt/nzcvm_data

WORKDIR /work
```

**Build the image:**
```bash
docker build -t nzcvm:latest .
```

**Run (mount your working dir and the host data root):**
```bash
# Replace the right-hand side of the second -v with your host data root path
docker run --rm -it \
  -v "$PWD":/work \
  -v "$HOME/.local/cache/nzcvm_data_root":/opt/nzcvm_data:ro \
  -w /work \
  nzcvm:latest \
  generate_3d_model path/to/nzcvm.cfg --out-dir out/
```

Notes:
- The data volume is mounted **read-only** (`:ro`) for safety.
- You can override the location with `--nzcvm-data-root /opt/nzcvm_data` if desired, but the `ENV` above already points there.

### Option B — Install data inside the container

You can also fetch data in the container (useful for CI). This makes the image heavier.

Add to the Dockerfile **after** installing the package:
```dockerfile
# (Optional) Install full dataset inside the image
# Remove --no-lfs if you want the full HDF5s
RUN nzcvm-data install --no-lfs \
 && nzcvm-data where
```

Then run the container *without* a data mount:
```bash
docker run --rm -it -v "$PWD":/work -w /work nzcvm:latest   generate_3d_model path/to/nzcvm.cfg --out-dir out/
```

**Tip for CI**: you can toggle a full install vs. light install using build args or environment variables (e.g., `--no-lfs`).

### Passing config & writing outputs

Make sure to mount the directory containing your config and a place to write outputs:
```bash
docker run --rm -it \
  -v "/abs/path/to/configs":/configs \
  -v "/abs/path/to/outputs":/outputs \
  -v "$HOME/.local/cache/nzcvm_data_root":/opt/nzcvm_data:ro \
  -w /configs \
  nzcvm:latest \
  generate_3d_model nzcvm.cfg --out-dir /outputs
```<|MERGE_RESOLUTION|>--- conflicted
+++ resolved
@@ -10,8 +10,7 @@
 
 ## Installation
 
-<<<<<<< HEAD
-=======
+
 ### Create a Virtual Environment (Optional but Recommended)
 
 ```bash
@@ -25,16 +24,14 @@
 ```
 
 
-### Step 1: Install the Code
+### Install and Ensure the Data
 
->>>>>>> 6df1c422
 You can install directly from GitHub:
 
 ```bash
 # Install the modelling code
 pip install git+https://github.com/ucgmsim/velocity_modelling.git
 
-<<<<<<< HEAD
 # Fetch/update the data (no Python package needed)
 nzcvm-data-helper ensure                 # clone or pull, no LFS
 # or
@@ -44,20 +41,7 @@
 nzcvm-data-helper where
 # Optionally export for your shell
 export NZCVM_DATA_ROOT="$(nzcvm-data-helper where)"
-=======
-### Step 2: Install the Data (via the CLI)
-The actual model data are hosted in the separate [`nzcvm_data`](https://github.com/ucgmsim/nzcvm_data) repository.
-You do *not* need to clone it manually. Instead, use the `nzcvm-data` CLI to set it up:
-```bash
-# Full dataset (requires git-lfs, includes large HDF5 files)
-nzcvm-data install
-
-# Or, lightweight mode (skips LFS; only small files and boundaries) 
-# - useful for testing, but cannot generate full models
-nzcvm-data install --no-lfs
->>>>>>> 6df1c422
 ```
-
 
 
 ### Data Root Resolution
