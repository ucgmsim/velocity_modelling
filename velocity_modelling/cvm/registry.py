import yaml

import bisect
from enum import Enum
import importlib
import inspect
import numpy as np
from typing import List, Dict
from pathlib import Path

from logging import Logger
import logging
import sys

from qcore import point_in_polygon
from qcore import coordinates

from velocity_modelling.cvm.constants import (
    MAX_LAT_SURFACE_EXTENSION,
    MAX_LON_SURFACE_EXTENSION,
)

from velocity_modelling.cvm.interpolate import (
    bi_linear_interpolation,
    linear_interpolation,
)

DATA_ROOT = Path(__file__).parent.parent / "Data"
nzvm_registry_path = DATA_ROOT / "nzvm_registry.yaml"

DEFAULT_OFFSHORE_1D_MODEL = "Cant1D_v2"  # vm1d name for offshore 1D model
DEFAULT_OFFSHORE_DISTANCE = "offshore"  # surface name for offshore distance


class CVMRegistry:  # Forward declaration
    pass


class PartialGlobalSurfaceDepths:
    pass


class GlobalSurfaces:
    pass


class MeshVector:
    pass


class GlobalSurfaceRead:
    pass


import numpy as np


def find_global_adjacent_points_vectorized(global_surfaces, mesh_vector):
    """
    Vectorized function to find adjacent points for all global surfaces.
    Returns a structured NumPy array instead of a list.
    """

    lat = mesh_vector.lat
    lon = mesh_vector.lon

    num_surfaces = len(global_surfaces.surface)

    # Define a structured array with fields
    adjacent_points_dtype = np.dtype(
        [
            ("lat_ind", int, (2,)),  # Two indices for bilinear interpolation
            ("lon_ind", int, (2,)),
            ("in_surface_bounds", bool),
        ]
    )

    adjacent_points = np.zeros(num_surfaces, dtype=adjacent_points_dtype)

    lats = np.array([s.lati for s in global_surfaces.surface])
    lons = np.array([s.loni for s in global_surfaces.surface])

    lat_idx = np.searchsorted(lats, lat, side="left")
    lon_idx = np.searchsorted(lons, lon, side="left")

    valid_lat = (lat_idx > 0) & (lat_idx < lats.shape[1])
    valid_lon = (lon_idx > 0) & (lon_idx < lons.shape[1])

    adjacent_points["lat_ind"][valid_lat] = np.column_stack(
        (lat_idx[valid_lat] - 1, lat_idx[valid_lat])
    )
    adjacent_points["lon_ind"][valid_lon] = np.column_stack(
        (lon_idx[valid_lon] - 1, lon_idx[valid_lon])
    )

    adjacent_points["in_surface_bounds"] = valid_lat & valid_lon

    return adjacent_points


def interpolate_global_surface_vectorized(
    global_surfaces, mesh_vector, adjacent_points
):
    """
    Vectorized interpolation using the structured NumPy array from adjacent_points.
    """

    lons = np.array([s.loni for s in global_surfaces.surface])
    lats = np.array([s.lati for s in global_surfaces.surface])
    rasters = np.array([s.raster for s in global_surfaces.surface])

    lon_inds = adjacent_points["lon_ind"]
    lat_inds = adjacent_points["lat_ind"]

    x1, x2 = lons[:, lon_inds[:, 0]], lons[:, lon_inds[:, 1]]
    y1, y2 = lats[:, lat_inds[:, 0]], lats[:, lat_inds[:, 1]]

    q11 = rasters[:, lon_inds[:, 0], lat_inds[:, 0]]
    q12 = rasters[:, lon_inds[:, 0], lat_inds[:, 1]]
    q21 = rasters[:, lon_inds[:, 1], lat_inds[:, 0]]
    q22 = rasters[:, lon_inds[:, 1], lat_inds[:, 1]]

    denom = (x2 - x1) * (y2 - y1)
    weights = ((x2 - mesh_vector.lon) * (y2 - mesh_vector.lat)) / denom

    interp_values = (
        weights * q11
        + ((x2 - mesh_vector.lon) * (mesh_vector.lat - y1)) / denom * q12
        + ((mesh_vector.lon - x1) * (y2 - mesh_vector.lat)) / denom * q21
        + ((mesh_vector.lon - x1) * (mesh_vector.lat - y1)) / denom * q22
    )

    return interp_values


def interpolate_global_surface_depths(
    partial_global_surface_depth: PartialGlobalSurfaceDepths,
    global_surfaces: GlobalSurfaces,
    mesh_vector: MeshVector,
    calculation_log,
):
    """
    Interpolate the surface depths at the lat lon location given in mesh_vector.

    Parameters
    ----------
    global_surfaces : GlobalSurfaces
        Object containing pointers to global surfaces.
    mesh_vector : MeshVector
        Object containing a single lat lon point with one or more depths.
    calculation_log : CalculationLog
        Object containing calculation data and output directory.
    """
<<<<<<< HEAD
    # TODO: Vectorize this!!!
    for i in range(len(global_surfaces.surface)):
        global_surf_read = global_surfaces.surface[i]
        adjacent_points = global_surf_read.find_global_adjacent_points(mesh_vector)
        partial_global_surface_depth.depth[i] = interpolate_global_surface(
            global_surf_read, mesh_vector, adjacent_points
        )

    # Enforce surface depth constraints from bottom-up
    # enforced_mask = np.diff(partial_global_surface_depth.depth) < 0  # Identify where depth needs correction
    # if np.any(enforced_mask):
    #     partial_global_surface_depth.depth[1:][enforced_mask] = partial_global_surface_depth.depth[:-1][enforced_mask]
    #     #calculation_log.nPointsGlobalSurfacesEnforced += np.count_nonzero(enforced_mask)

    # The below is replaced by above numpy code
    for i in reversed(range(len(global_surfaces.surface))):
        top_val = partial_global_surface_depth.depth[i - 1]
        bot_val = partial_global_surface_depth.depth[i]
        if top_val < bot_val:
            partial_global_surface_depth.depth[i] = partial_global_surface_depth.depth[
                i - 1
            ]
            # calculation_log.nPointsGlobalSurfacesEnforced += 1
=======
    # for i in range(len(global_surfaces.surface)):
    #     global_surf_read = global_surfaces.surface[i]
    #     adjacent_points = global_surf_read.find_global_adjacent_points(mesh_vector)
    #     partial_global_surface_depth.depth[i] = interpolate_global_surface(
    #         global_surf_read, mesh_vector, adjacent_points
    #     )
    #

    # Step 1: Vectorized computation of adjacent points
    adjacent_points = find_global_adjacent_points_vectorized(
        global_surfaces, mesh_vector
    )

    # Step 2: Vectorized interpolation
    partial_global_surface_depth.depth = interpolate_global_surface_vectorized(
        global_surfaces, mesh_vector, adjacent_points
    )

    # for i in reversed(range(len(global_surfaces.surface))):
    #     top_val = partial_global_surface_depth.depth[i - 1]
    #     bot_val = partial_global_surface_depth.depth[i]
    #     if top_val < bot_val:
    #         partial_global_surface_depth.depth[i] = partial_global_surface_depth.depth[
    #             i - 1
    #         ]
    # calculation_log.nPointsGlobalSurfacesEnforced += 1
    depths = partial_global_surface_depth.depth

    # Find indices where top_val < bot_val
    mask = depths[:-1] < depths[1:]

    # Apply the condition using NumPy indexing
    depths[1:][mask] = depths[:-1][mask]
>>>>>>> 0ed3a0a2


class AdjacentPoints:
    pass


def interpolate_global_surface(
    global_surface_read: GlobalSurfaceRead,
    mesh_vector: MeshVector,
    adjacent_points: AdjacentPoints,
):
    """
    Interpolate the global surface value at a given latitude and longitude.

    Parameters:
    lat (float): Latitude of the point for interpolation.
    lon (float): Longitude of the point for interpolation.
    adjacent_points (AdjacentPoints): Object containing indices of points adjacent to the lat-lon for interpolation.

    Returns:
    float: Interpolated value at the given lat-lon.
    """
    # if point lies within the surface bounds, perform bilinear interpolation
    if adjacent_points.in_surface_bounds:

        x1 = global_surface_read.loni[adjacent_points.lon_ind[0]]
        x2 = global_surface_read.loni[adjacent_points.lon_ind[1]]

        y1 = global_surface_read.lati[adjacent_points.lat_ind[0]]
        y2 = global_surface_read.lati[adjacent_points.lat_ind[1]]

        q11 = global_surface_read.raster[adjacent_points.lon_ind[0]][
            adjacent_points.lat_ind[0]
        ]
        q12 = global_surface_read.raster[adjacent_points.lon_ind[0]][
            adjacent_points.lat_ind[1]
        ]
        q21 = global_surface_read.raster[adjacent_points.lon_ind[1]][
            adjacent_points.lat_ind[0]
        ]
        q22 = global_surface_read.raster[adjacent_points.lon_ind[1]][
            adjacent_points.lat_ind[1]
        ]

        assert x1 != x2
        assert y1 != y2

        return bi_linear_interpolation(
            x1, x2, y1, y2, q11, q12, q21, q22, mesh_vector.lon, mesh_vector.lat
        )

    # if point lies within the extension zone, take on the value of the closest point
    elif adjacent_points.in_lat_extension_zone:
        p1 = global_surface_read.loni[adjacent_points.lon_ind[0]]
        p2 = global_surface_read.loni[adjacent_points.lon_ind[1]]
        v1 = global_surface_read.raster[adjacent_points.lon_ind[0]][
            adjacent_points.lat_edge_ind
        ]
        v2 = global_surface_read.raster[adjacent_points.lon_ind[1]][
            adjacent_points.lat_edge_ind
        ]
        p3 = mesh_vector.lon
        return linear_interpolation(p1, p2, v1, v2, p3)
    elif adjacent_points.in_lon_extension_zone:
        p1 = global_surface_read.lati[adjacent_points.lat_ind[0]]
        p2 = global_surface_read.lati[adjacent_points.lat_ind[1]]
        v1 = global_surface_read.raster[adjacent_points.lon_edge_ind][
            adjacent_points.lat_ind[0]
        ]
        v2 = global_surface_read.raster[adjacent_points.lon_edge_ind][
            adjacent_points.lat_ind[1]
        ]
        p3 = mesh_vector.lat
        return linear_interpolation(p1, p2, v1, v2, p3)
    elif adjacent_points.in_corner_zone:
        return global_surface_read.raster[adjacent_points.corner_lon_ind][
            adjacent_points.corner_lat_ind
        ]

    raise ValueError("Calculation of Global surface value failed.")


class AdjacentPoints:
    def __init__(self):
        self.in_surface_bounds = False
        self.lat_ind = [0, 0]
        self.lon_ind = [0, 0]
        self.in_lat_extension_zone = False
        self.lat_extension_type = 0
        self.lon_edge_ind = 0
        self.in_lon_extension_zone = False
        self.lon_extension_type = 0
        self.lat_edge_ind = 0
        self.in_corner_zone = False
        self.corner_lat_ind = 0
        self.corner_lon_ind = 0


class BasinSurfaceRead:
    def __init__(self, nlat: int, nlon: int):
        """
        Initialize the BasinSurfaceRead.

        Parameters
        ----------
        nlat : int
            The number of latitude points.
        nlon : int
            The number of longitude points.
        """
        self.lati = np.zeros(nlat)
        self.loni = np.zeros(nlon)
        self.raster = np.zeros((nlon, nlat))
        self.max_lat = None
        self.min_lat = None
        self.max_lon = None
        self.min_lon = None


class GlobalMesh:
    def __init__(self, nx: int, ny: int, nz: int):
        """
        Initialize the GlobalMesh.

        Parameters
        ----------
        nx : int
            The number of points in the X direction.
        ny : int
            The number of points in the Y direction.
        nz : int
            The number of points in the Z direction.
        """
        self.lon = np.zeros((nx, ny))
        self.lat = np.zeros((nx, ny))
        self.max_lat = 0.0
        self.min_lat = 0.0
        self.max_lon = 0.0
        self.min_lon = 0.0
        self.x = np.zeros(nx)
        self.y = np.zeros(ny)
        self.z = np.zeros(nz)

    @property
    def nx(self):
        return len(self.x)

    @property
    def ny(self):
        return len(self.y)

    @property
    def nz(self):
        return len(self.z)


class PartialGlobalSurfaceDepths:
    def __init__(self, n_surface: int):
        """
        Initialize the PartialGlobalSurfaceDepth.

        Parameters
        ----------
        n_surface : int
            The number of global surfaces.
        """
        self.depth = np.zeros(n_surface, dtype=np.float64)


class PartialGlobalMesh:
    def __init__(self, nx: int, nz: int):
        """
        Initialize the PartialGlobalMesh.

        Parameters
        ----------
        nx : int
            The number of points in the X direction.
        nz : int
            The number of points in the Z direction.
        """
        self.lon = np.zeros(nx)
        self.lat = np.zeros(nx)
        self.x = np.zeros(nx)
        self.z = np.zeros(nz)
        # self.nx = nx
        # self.ny = 1
        # self.nz = nz
        self.y = 0.0

    @property
    def nx(self):
        return len(self.x)

    @property
    def ny(self):
        return len(self.y)

    @property
    def nz(self):
        return len(self.z)


class MeshVector:
    def __init__(self, nz, lat=None, lon=None):
        self.lat = lat
        self.lon = lon
        self.z = np.zeros(nz)
        # self.nz = nz
        self.vs30 = None
        self.distance_from_shoreline = None

    @property
    def nz(self):
        return len(self.z)


class PartialGlobalQualities:
    def __init__(self, lon_grid_dim_max: int, dep_grid_dim_max: int):
        self.vp = np.zeros(
            (lon_grid_dim_max, dep_grid_dim_max), dtype=np.float64
        )  # TODO: why dim max??
        self.vs = np.zeros((lon_grid_dim_max, dep_grid_dim_max), dtype=np.float64)
        self.rho = np.zeros((lon_grid_dim_max, dep_grid_dim_max), dtype=np.float64)
        self.inbasin = np.zeros((lon_grid_dim_max, dep_grid_dim_max), dtype=bool)


class GlobalSurfaces:
    def __init__(self):
        """
        Initialize the GlobalSurfaces.
        """
        self.surface = []


class GlobalSurfaceRead:
    def __init__(self, nlat: int, nlon: int):
        """
        Initialize the GlobalSurfaceRead.

        Parameters
        ----------
        nlat : int
            The number of latitude points.
        nlon : int
            The number of longitude points.
        """
        #    self.nlat = nlat
        #    self.nlon = nlon
        self.lati = np.zeros(nlat)
        self.loni = np.zeros(nlon)
        self.raster = np.zeros((nlon, nlat))
        self.max_lat = None
        self.min_lat = None
        self.max_lon = None
        self.min_lon = None

    @property
    def nlat(self):
        return len(self.lati)

    @property
    def nlon(self):
        return len(self.loni)

    def find_global_adjacent_points(self, mesh_vector: MeshVector):
        """
        Find the adjacent points to the mesh vector in the global surface.

        Parameters
        ----------
        mesh_vector : MeshVector
            The mesh vector.

        Returns
        -------
        AdjacentPoints
            The indices of the adjacent points.
        """

        lat = mesh_vector.lat
        lon = mesh_vector.lon

        lat_assigned_flag = False
        lon_assigned_flag = False

        adjacent_points = AdjacentPoints()

        if self.lati[0] < lat <= self.lati[-1] or self.lati[0] > lat >= self.lati[-1]:
            is_ascending = self.lati[0] < self.lati[-1]
            lati = (
                self.lati if is_ascending else self.lati[::-1]
            )  # reverse the array if sorted in descending order

            index = bisect.bisect_left(lati, lat)
            index = (
                self.nlat - index if not is_ascending else index
            )  # reverse the index if sorted in descending order

            if 0 < index < self.nlat:
                adjacent_points.lat_ind[0] = index - 1
                adjacent_points.lat_ind[1] = index
                lat_assigned_flag = True

        if self.loni[0] < lon <= self.loni[-1] or self.loni[0] > lon >= self.loni[-1]:
            is_ascending = self.loni[0] < self.loni[-1]
            loni = (
                self.loni if is_ascending else self.loni[::-1]
            )  # reverse the array if sorted in descending order

            index = bisect.bisect_left(loni, lon)
            index = (
                self.nlon - index if not is_ascending else index
            )  # reverse the index if sorted in descending order

            if 0 < index < self.nlon:
                adjacent_points.lon_ind[0] = index - 1
                adjacent_points.lon_ind[1] = index
                lon_assigned_flag = True

        if lat_assigned_flag and lon_assigned_flag:
            adjacent_points.in_surface_bounds = True
        else:
            if lon_assigned_flag and not lat_assigned_flag:
                if (
                    lat - self.max_lat
                ) <= MAX_LAT_SURFACE_EXTENSION and lat >= self.max_lat:
                    adjacent_points.in_lat_extension_zone = True
                    self.find_edge_inds(adjacent_points, 1)
                elif (
                    self.min_lat - lat
                ) <= MAX_LAT_SURFACE_EXTENSION and lat <= self.min_lat:
                    adjacent_points.in_lat_extension_zone = True
                    self.find_edge_inds(adjacent_points, 3)
            if lat_assigned_flag and not lon_assigned_flag:
                if (
                    self.min_lon - lon
                ) <= MAX_LON_SURFACE_EXTENSION and lon <= self.min_lon:
                    adjacent_points.in_lon_extension_zone = True
                    self.find_edge_inds(adjacent_points, 4)
                elif (
                    lon - self.max_lon
                ) <= MAX_LON_SURFACE_EXTENSION and lon >= self.max_lon:
                    adjacent_points.in_lon_extension_zone = True
                    self.find_edge_inds(adjacent_points, 2)
            # four cases for corner zones
            if (
                (lat - self.max_lat) <= MAX_LAT_SURFACE_EXTENSION
                and (self.min_lon - lon) <= MAX_LON_SURFACE_EXTENSION
                and lon <= self.min_lon
                and lat >= self.max_lat
            ):
                self.find_corner_inds(self.max_lat, self.min_lon, adjacent_points)
            elif (
                lat - self.max_lat <= MAX_LAT_SURFACE_EXTENSION
                and lon - self.max_lon <= MAX_LON_SURFACE_EXTENSION
                and lon >= self.max_lon
                and lat >= self.max_lat
            ):
                self.find_corner_inds(self.max_lat, self.max_lon, adjacent_points)
            elif (
                self.min_lat - lat <= MAX_LAT_SURFACE_EXTENSION
                and self.min_lon - lon <= MAX_LON_SURFACE_EXTENSION
                and lon <= self.min_lon
                and lat <= self.min_lat
            ):
                self.find_corner_inds(self.min_lat, self.min_lon, adjacent_points)
            elif (
                self.min_lat - lat <= MAX_LAT_SURFACE_EXTENSION
                and lon - self.max_lon <= MAX_LON_SURFACE_EXTENSION
                and lon >= self.max_lon
                and lat <= self.min_lat
            ):
                self.find_corner_inds(self.min_lat, self.max_lon, adjacent_points)

            if not (
                adjacent_points.in_lat_extension_zone
                or adjacent_points.in_lon_extension_zone
                or adjacent_points.in_corner_zone
            ):
                raise ValueError(
                    f"Point does not lie in any global surface extension. {lon} {lat}"
                )

        return adjacent_points

    def find_edge_inds(self, adjacent_points, edge_type):
        """
        Find the indices of the edge of the global surface closest to the lat-lon point.

        Parameters:
        adjacent_points (AdjacentPoints): Object containing indices of points adjacent to the lat-lon for interpolation.
        edge_type (int): Indicating whether the point lies to the north, east, south, or west of the global surface.
        """
        nlat = self.nlat
        nlon = self.nlon

        if edge_type == 1:  # what does each edge_type mean?
            if self.max_lat == self.lati[0]:
                adjacent_points.lat_edge_ind = 0
            elif self.max_lat == self.lati[-1]:
                adjacent_points.lat_edge_ind = nlat - 1
            else:
                raise ValueError("Point lies outside of surface bounds.")
        elif edge_type == 3:
            if self.min_lat == self.lati[0]:
                adjacent_points.lat_edge_ind = 0
            elif self.min_lat == self.lati[-1]:
                adjacent_points.lat_edge_ind = nlat - 1
            else:
                raise ValueError("Point lies outside of surface bounds.")
        elif edge_type == 2:
            if self.max_lon == self.loni[0]:
                adjacent_points.lon_edge_ind = 0
            elif self.max_lon == self.loni[-1]:
                adjacent_points.lon_edge_ind = nlon - 1
            else:
                raise ValueError("Point lies outside of surface bounds.")
        elif edge_type == 4:
            if self.min_lon == self.loni[0]:
                adjacent_points.lon_edge_ind = 0
            elif self.min_lon == self.loni[-1]:
                adjacent_points.lon_edge_ind = nlon - 1
            else:
                raise ValueError("Point lies outside of surface bounds.")
        else:
            raise ValueError("Point lies outside of surface bounds.")

    def find_corner_inds(self, lat_pt, lon_pt, adjacent_points: AdjacentPoints):
        """
        Find the indices of the corner of the global surface closest to the lat-lon point.

        Parameters:
        lat_pt (float): Latitude of point for eventual interpolation.
        lon_pt (float): Longitude of point for eventual interpolation.
        adjacent_points (AdjacentPoints): Object containing indices of points adjacent to the lat-lon for interpolation.
        """
        nlat = self.nlat
        nlon = self.nlon

        if np.isclose(lat_pt, self.lati[0]):
            adjacent_points.corner_lat_ind = 0
        elif np.isclose(lat_pt, self.lati[-1]):
            adjacent_points.corner_lat_ind = nlat - 1
        else:
            raise ValueError(
                f"Point lies outside of surface bounds. Lat {lat_pt} outside [{self.lati[0]} {self.lati[-1]}]"
            )

        if np.isclose(lon_pt, self.loni[0]):
            adjacent_points.corner_lon_ind = 0
        elif np.isclose(lon_pt, self.loni[-1]):
            adjacent_points.corner_lon_ind = nlon - 1
        else:
            raise ValueError(
                f"Point lies outside of surface bounds. Lon {lon_pt} outside [{self.loni[0]} {self.loni[-1]}]"
            )

        adjacent_points.in_corner_zone = True


class ModelExtent:
    def __init__(self, vm_params: Dict):
        """
        Initialize the ModelExtent.

        Parameters
        ----------
        vm_params : Dict
            The velocity model parameters.
        """
        self.origin_lat = vm_params["MODEL_LAT"]
        self.origin_lon = vm_params["MODEL_LON"]
        self.origin_rot = vm_params["MODEL_ROT"]  # in degrees
        self.xmax = vm_params["extent_x"]
        self.ymax = vm_params["extent_y"]
        self.zmax = vm_params["extent_zmax"]
        self.zmin = vm_params["extent_zmin"]
        self.h_depth = vm_params["hh"]
        self.h_lat_lon = vm_params["hh"]
        self.nx = vm_params["nx"]
        self.ny = vm_params["ny"]
        self.nz = vm_params["nz"]


class SmoothingBoundary:
    def __init__(self):
        """
        Initialize the SmoothingBoundary.
        """
        self.n = 0
        self.xpts = []
        self.ypts = []

    def determine_if_lat_lon_within_smoothing_region(self, mesh_vector: MeshVector):
        """
        Determine the closest index within the smoothing boundary to the given mesh vector coordinates.

        Parameters:
        smoothing_boundary (SmoothingBoundary): Object containing smoothing boundary data.
        mesh_vector (MeshVector): Object containing mesh vector data.

        Returns:
        int: Index of the closest point in the smoothing boundary.
        """
        closest_ind, distance = self.brute_force(mesh_vector)

        return closest_ind, distance / 1000  # return distance in km

    def brute_force(self, mesh_vector: MeshVector):
        """
        Determine the closest index within the smoothing boundary to the given mesh vector coordinates.

        Parameters:
        smoothing_boundary (SmoothingBoundary): Object containing smoothing boundary data.
        mesh_vector (MeshVector): Object containing mesh vector data.

        Returns:
        int: Index of the closest point in the smoothing boundary.
        """
        boundary_points = np.column_stack((self.ypts, self.xpts))
        mesh_point = np.array([mesh_vector.lat, mesh_vector.lon])

        distances = coordinates.distance_between_wgs_depth_coordinates(
            boundary_points, mesh_point
        )
        closest_ind = np.argmin(distances)
        return closest_ind, distances[closest_ind]


class VeloMod1DData:
    def __init__(
        self, vp: np.ndarray, vs: np.ndarray, rho: np.ndarray, dep: np.ndarray
    ):
        """
        Initialize the VeloMod1DData.
        """
        self.vp = vp
        self.vs = vs
        self.rho = rho
        self.dep = dep
        self.n_dep = len(vp)  # maybe should be len(dep) but I'm not sure
        assert len(vp) == len(vs) == len(rho) == len(dep)


class VTYPE(Enum):
    vp = 0
    vs = 1
    rho = 2


class TomographyData:
    def __init__(
        self,
        cvm_registry: CVMRegistry,
        tomo_name: str,
        offshore_surface_name: str,
        offshore_v1d_name: str,
        logger: Logger = None,
    ):
        """
        Initialize the TomographyData.

        Parameters
        ----------
        cvm_registry : CVMRegistry
            The CVMRegistry instance.
        tomo_name : str
            The name of the tomography data.
        offshore_surface_name : str
            The name of the offshore surface.
        offshore_v1d_name : str
            The name of the offshore 1D model.
        logger : Logger, optional

        """
        tomo = cvm_registry.get_info("tomography", tomo_name)
        self.name = tomo_name

        self.surf_depth = tomo["elev"]
        self.surface = []

        self.tomography_loaded = False
        self.special_offshore_tapering = tomo["special_offshore_tapering"]
        self.smooth_boundary = SmoothingBoundary()

        surf_tomo_path = cvm_registry.get_full_path(tomo["path"])
        offshore_surface_path = cvm_registry.get_info("surface", offshore_surface_name)[
            "path"
        ]
        offshore_v1d_path = cvm_registry.get_info("vm1d", offshore_v1d_name)["path"]

        self.vs30 = cvm_registry.load_global_surface(
            tomo["vs30_path"]
        )  # GlobalSurfaceRead

        for i, elev in enumerate(self.surf_depth):
            self.surface.append({})
            elev_name = (
                f"{elev}" if elev == int(elev) else f"{elev:.2f}".replace(".", "p")
            )
            for vtype in VTYPE:
                tomofile = (
                    surf_tomo_path / f"surf_tomography_{vtype.name}_elev{elev_name}.in"
                )
                assert tomofile.exists()
                self.surface[i][vtype.name] = cvm_registry.load_global_surface(tomofile)

        self.offshore_distance_surface = cvm_registry.load_global_surface(
            offshore_surface_path
        )
        self.offshore_basin_model_1d = cvm_registry.load_1d_velo_sub_model(
            offshore_v1d_path
        )
        self.tomography_loaded = True
        self.logger = logger

    def log(self, message, level=logging.INFO):
        if self.logger is not None:
            self.logger.log(level, message)
        else:
            print(message, file=sys.stderr)

    def calculate_vs30_from_tomo_vs30_surface(self, mesh_vector: MeshVector):

        adjacent_points = self.vs30.find_global_adjacent_points(mesh_vector)

        mesh_vector.vs30 = interpolate_global_surface(
            self.vs30, mesh_vector, adjacent_points
        )

    def calculate_vs30_from_tomo_vs30_surface_vectorized(self, mesh_vector: MeshVector):
        """
        Optimized version of calculate_vs30_from_tomo_vs30_surface using vectorization.
        """

        adjacent_points = find_global_adjacent_points_vectorized(self.vs30, mesh_vector)

        mesh_vector.vs30 = interpolate_global_surface_vectorized(
            self.vs30, mesh_vector, adjacent_points
        )

    def calculate_distance_from_shoreline(self, mesh_vector: MeshVector):
        """
        Calculate the distance from the shoreline for a given mesh vector.

        Parameters:
        mesh_vector (MeshVector): The mesh vector containing latitude and longitude.

        Returns:
        None: The result is stored in the mesh_vector's distance_from_shoreline attribute.
        """

        # Find the adjacent points for interpolation
        adjacent_points = self.offshore_distance_surface.find_global_adjacent_points(
            mesh_vector,
        )

        # Interpolate the global surface value at the given latitude and longitude
        mesh_vector.distance_from_shoreline = interpolate_global_surface(
            self.offshore_distance_surface, mesh_vector, adjacent_points
        )

    def calculate_distance_from_shoreline_vectorized(self, mesh_vector: MeshVector):
        """
        Optimized version of calculate_distance_from_shoreline using vectorization.
        """

        # Find adjacent points using a vectorized approach
        adjacent_points = find_global_adjacent_points_vectorized(
            self.offshore_distance_surface, mesh_vector
        )

        # Perform vectorized interpolation
        mesh_vector.distance_from_shoreline = interpolate_global_surface_vectorized(
            self.offshore_distance_surface, mesh_vector, adjacent_points
        )


def check_boundary_index(func):
    def wrapper(self, i, *args, **kwargs):
        if i < 0 or i >= len(self.boundary):
            self.log(
                f"Error: basin boundary {i} not found. Max index is {len(self.boundary) - 1}"
            )
            return None
        return func(self, i, *args, **kwargs)

    return wrapper


class BasinData:  # forward declaration
    pass


class InBasin:
    def __init__(self, basin_data: BasinData, dep_grid_dim: int):
        self.basin_data = basin_data
        self.in_basin_lat_lon = np.zeros(len(basin_data.boundary), dtype=bool)
        self.in_basin_depth = np.zeros((dep_grid_dim), dtype=bool)


class PartialBasinSurfaceDepths:
    def __init__(self, basin_data: BasinData):
        # List of arrays of depths for each surface associated with each boundary
        # self.depth[i][j] is the depth of the j-th surface for the i-th boundary
        self.depth = [
            np.zeros(len(surfaces_for_a_boundary), dtype=np.float64)
            for surfaces_for_a_boundary in basin_data.surface  # List of basin surfaces for each boundary
        ]


class BasinData:
    def __init__(
        self, cvm_registry: CVMRegistry, basin_name: str, logger: Logger = None
    ):
        """
        Initialize the BasinData.

        Parameters
        ----------
        cvm_registry : CVMRegistry
            The CVMRegistry instance.
        basin_name : str
            The name of the basin.
        logger : Logger, optional
            The logger instance.
        """
        self.name = basin_name

        basin_info = cvm_registry.get_info("basin", basin_name)

        self.boundary = [
            cvm_registry.load_basin_boundary(boundary["path"])
            for boundary in basin_info["boundaries"]
        ]
        self.surface = []
        self.submodel = []
        for boundary in basin_info["boundaries"]:
            # if this basin has N boundaries,  self.surface[i] and self.submodel[i]  (where i=0...N-1)
            # are lists of surfaces and submodels for each boundary i.
            boundary_surfaces = []
            boundary_submodels = []
            for surface in boundary["surfaces"]:

                boundary_surfaces.append(cvm_registry.load_basin_surface(surface))
                boundary_submodels.append(cvm_registry.load_basin_submodel(surface))

            self.surface.append(
                boundary_surfaces
            )  # List of basin surfaces for each boundary
            self.submodel.append(boundary_submodels)

        self.perturbation_data = None
        self.logger = logger

        self.log(f"Basin {basin_name} fully loaded.")

    def log(self, message, level=logging.INFO):
        if self.logger is not None:
            self.logger.log(level, message)
        else:
            print(message, file=sys.stderr)

    @check_boundary_index
    def boundary_lat(self, i: int) -> np.ndarray:
        """
        Get the latitude of the boundary at index i.

        Parameters
        ----------
        i : int
            The index of the boundary.

        Returns
        -------
        np.ndarray
            The latitude of the boundary.
        """
        return self.boundary[i][:, 1]

    @check_boundary_index
    def boundary_lon(self, i: int) -> np.ndarray:
        """
        Get the longitude of the boundary at index i.

        Parameters
        ----------
        i : int
            The index of the boundary.

        Returns
        -------
        np.ndarray
            The longitude of the boundary.
        """
        return self.boundary[i][:, 0]

    @check_boundary_index
    def min_lon_boundary(self, i: int) -> float:
        """
        Get the minimum longitude of the boundary at index i.

        Parameters
        ----------
        i : int
            The index of the boundary.

        Returns
        -------
        float
            The minimum longitude of the boundary.
        """
        return np.min(self.boundary_lon(i))

    @check_boundary_index
    def max_lon_boundary(self, i: int) -> float:
        """
        Get the maximum longitude of the boundary at index i.

        Parameters
        ----------
        i : int
            The index of the boundary.

        Returns
        -------
        float
            The maximum longitude of the boundary.
        """
        return np.max(self.boundary_lon(i))

    @check_boundary_index
    def min_lat_boundary(self, i: int) -> float:
        """
        Get the minimum latitude of the boundary at index i.

        Parameters
        ----------
        i : int
            The index of the boundary.

        Returns
        -------
        float
            The minimum latitude of the boundary.
        """
        return np.min(self.boundary_lat(i))

    @check_boundary_index
    def max_lat_boundary(self, i: int) -> float:
        """
        Get the maximum latitude of the boundary at index i.

        Parameters
        ----------
        i : int
            The index of the boundary.

        Returns
        -------
        float
            The maximum latitude of the boundary.
        """
        return np.max(self.boundary_lat(i))

    def point_on_vertex(self, boundary_ind: int, mesh_vector: MeshVector) -> bool:
        """
        Check if a point lies on a vertex of a basin boundary.

        Parameters
        ----------
        boundary_ind : int
            The index of the boundary.
        mesh_vector : MeshVector
            The mesh vector containing the point.

        Returns
        -------
        bool
            True if the point lies on a vertex of the boundary, False otherwise.
        """
        boundary_lats = self.boundary_lat(boundary_ind)
        boundary_lons = self.boundary_lon(boundary_ind)
        on_vertex = np.any(
            np.isclose(boundary_lats, mesh_vector.lat)
            & np.isclose(boundary_lons, mesh_vector.lon)
        )
        return on_vertex

    def determine_if_within_basin_lat_lon(
        self, mesh_vector: MeshVector, in_basin: InBasin = None
    ):
        """
        Determine if a point lies within the different basin boundaries.

        Parameters:
        basin_data (BasinData): Struct containing basin data (surfaces, submodels, etc.)
        global_model_parameters (GlobalModelParameters): Struct containing all model parameters (surface names, submodel names, basin names, etc.)
        lat (float): Latitude value of point of concern
        lon (float): Longitude value of point of concern

        Returns:
        int: 1 if inside a basin (any), 0 otherwise
        """

        # TODO: Only Perturbation basins are ignored for smoothing, which will be handled in the perturbation code.
        #  We dropped ignoreBasinForSmoothing from Basin definition. By default we don't ignore any basins for smoothing.

        # See https://github.com/ucgmsim/mapping/blob/80b8e66222803d69e2f8f2182ccc1adc467b7cb1/mapbox/vs30/scripts/basin_z_values/gen_sites_in_basin.py#L119C2-L123C55
        # and https://github.com/ucgmsim/qcore/blob/master/qcore/point_in_polygon.py

        on_vertex = False

        for ind, boundary in enumerate(self.boundary):

            if not (
                np.min(boundary[:, 0]) <= mesh_vector.lon <= np.max(boundary[:, 0])
                and np.min(boundary[:, 1]) <= mesh_vector.lon <= np.max(boundary[:, 1])
            ):
                continue  # outside of basin

            else:
                # possibly in basin
                in_poly = point_in_polygon.is_inside_postgis(
                    boundary, np.array([mesh_vector.lon, mesh_vector.lat])
                )  # check if in poly

                if in_poly:
                    if in_basin and type(in_basin) == InBasin:
                        in_basin.in_basin_lat_lon[ind] = True
                    return True  # inside a basin (any)
                else:  # outside poly
                    if (
                        in_basin and type(in_basin) == InBasin
                    ):  # check if it is on vertex
                        in_basin.in_basin_lat_lon[ind] = self.point_on_vertex(
                            ind, mesh_vector
                        )

                    continue  # outside of basin

        return False  # not inside basin

    def determine_basin_surface_depths(
        self,
        in_basin: InBasin,
        partial_basin_surface_depths: PartialBasinSurfaceDepths,
        mesh_vector: MeshVector,
    ):
        """
        Determine the basin surface depths for a given latitude and longitude.

        Parameters
        ----------
        in_basin : InBasin
            Struct containing flags to indicate if lat-lon point - depths lie within the basin.
        partial_basin_surface_depths : PartialBasinSurfaceDepths
            Struct containing depths for all applicable basin surfaces at one lat-lon location.
        mesh_vector : MeshVector
            Struct containing a single lat-lon point with one or more depths.
        """
        for boundary_ind, boundary in enumerate(self.boundary):
            surfaces = self.surface[boundary_ind]

            if in_basin.in_basin_lat_lon[boundary_ind]:
                for surface_ind, surface in enumerate(surfaces):
                    adjacent_points = surface.find_global_adjacent_points(mesh_vector)

                    x1 = surface.loni[adjacent_points.lon_ind[0]]
                    x2 = surface.loni[adjacent_points.lon_ind[1]]
                    y1 = surface.lati[adjacent_points.lat_ind[0]]
                    y2 = surface.lati[adjacent_points.lat_ind[1]]
                    q11 = surface.raster[adjacent_points.lon_ind[0]][
                        adjacent_points.lat_ind[0]
                    ]
                    q12 = surface.raster[adjacent_points.lon_ind[0]][
                        adjacent_points.lat_ind[1]
                    ]
                    q21 = surface.raster[adjacent_points.lon_ind[1]][
                        adjacent_points.lat_ind[0]
                    ]
                    q22 = surface.raster[adjacent_points.lon_ind[1]][
                        adjacent_points.lat_ind[1]
                    ]
                    partial_basin_surface_depths.depth[boundary_ind][surface_ind] = (
                        bi_linear_interpolation(
                            x1,
                            x2,
                            y1,
                            y2,
                            q11,
                            q12,
                            q21,
                            q22,
                            mesh_vector.lon,
                            mesh_vector.lat,
                        )
                    )
            else:
                for surface_ind, surface in enumerate(surfaces):
                    partial_basin_surface_depths.depth[boundary_ind][surface_ind] = None

    def enforce_surface_depths(
        self,
        partial_basin_surface_depths: PartialBasinSurfaceDepths,
    ):
        """
        Enforce the depths of the surfaces are consistent with stratigraphy.

        Parameters
        ----------

        partial_basin_surface_depths : PartialBasinSurfaceDepths
            Depths for all applicable basin surfaces at one lat - lon location.

        Returns
        -------
        None
        """
        top_val, bot_val = None, None
        nan_obtained = False
        nan_ind = 0

        # for boundary_ind, surface in enumerate(self.surface):
        #     for i in range(len(surface) - 1, 0, -1):
        #         top_val = partial_basin_surface_depths.depth[boundary_ind][i - 1]
        #         bot_val = partial_basin_surface_depths.depth[boundary_ind][i]
        #
        #         if np.isnan(top_val):
        #             nan_obtained = True
        #             nan_ind = i
        #             break
        #         elif top_val < bot_val:
        #             partial_basin_surface_depths.depth[boundary_ind][i - 1] = bot_val
        #
        #     if nan_obtained:
        #         for j in range(nan_ind - 1):
        #             top_val = partial_basin_surface_depths.depth[boundary_ind][j]
        #             bot_val = partial_basin_surface_depths.depth[boundary_ind][j + 1]
        #             if top_val < bot_val:
        #                 partial_basin_surface_depths.depth[boundary_ind][j] = bot_val
        for boundary_ind, surface in enumerate(self.surface):
            depths = partial_basin_surface_depths.depth[boundary_ind]
            # Find the first NaN value
            nan_indices = np.where(np.isnan(depths))[0]
            if nan_indices.size > 0:
                nan_ind = nan_indices[0]
            else:
                nan_ind = len(depths)
            # Enforce stratigraphy for depths before the first NaN
            for i in range(nan_ind - 1, 0, -1):
                if depths[i - 1] < depths[i]:
                    depths[i - 1] = depths[i]
            # Enforce stratigraphy for depths after the first NaN
            for i in range(nan_ind - 1):
                if depths[i] < depths[i + 1]:
                    depths[i] = depths[i + 1]

    def assign_basin_qualities(
        self,
        partial_basin_surface_depths: PartialBasinSurfaceDepths,
        partial_global_surface_depths: PartialGlobalSurfaceDepths,
        nz_tomography_data: TomographyData,
        mesh_vector: MeshVector,
        in_any_basin_lat_lon: bool,
        on_boundary: bool,
        depth: float,
        basin_num: int,
        z_ind: int,
    ):
        """
        Assign Vp, Vs, and Rho to the individual grid point.

        Parameters
        ----------
        partial_basin_surface_depths : PartialBasinSurfaceDepths
            Struct containing depths for all applicable basin surfaces at one lat-lon location.
        partial_global_surface_depths : PartialGlobalSurfaceDepths
            Struct containing global surface depths.
        nz_tomography_data : TomographyData
            Struct containing tomography data.
        mesh_vector : MeshVector
            Struct containing a single lat-lon point with one or more depths.
        in_any_basin_lat_lon : bool
            Flag indicating if the point is in any basin.
        on_boundary : bool
            Flag indicating if the point is on a boundary.
        depth : float
            The depth of the grid point to determine the properties at.
        basin_num : int
            The basin number pertaining to the basin of interest.
        z_ind : int
            The depth index of the single grid point.

        Returns
        -------
        None
        """
        # Determine the indices of the basin surfaces above and below the given depth
        ind_above = self.determine_basin_surface_above(
            partial_basin_surface_depths, depth, basin_num
        )
        ind_below = self.determine_basin_surface_below(
            partial_basin_surface_depths, depth, basin_num
        )

        # Call the sub-velocity models to assign the qualities
        self.call_basin_sub_velocity_models(
            partial_basin_surface_depths,
            partial_global_surface_depths,
            nz_tomography_data,
            mesh_vector,
            in_any_basin_lat_lon,
            on_boundary,
            depth,
            ind_above,
            basin_num,
            z_ind,
        )

    def determine_basin_surface_above(
        self, partial_basin_surface_depths: PartialBasinSurfaceDepths, depth, basin_num
    ):
        """
        Determine the index of the basin surface directly above the given depth.

        Parameters
        ----------
        partial_basin_surface_depths : PartialBasinSurfaceDepths
            Struct containing depths for all applicable basin surfaces at one lat-lon location.
        depth : float
            The depth of the grid point to determine the properties at.
        basin_num : int
            The basin number pertaining to the basin of interest.

        Returns
        -------
        int
            Index of the surface directly above the grid point.
        """

        depths = partial_basin_surface_depths.depth[basin_num]
        valid_indices = np.where((~np.isnan(depths)) & (depths >= depth))[0]
        return valid_indices[0] if valid_indices.size > 0 else 0

    def determine_basin_surface_below(
        self, partial_basin_surface_depths, depth, basin_num
    ):
        """
        Determine the index of the basin surface directly below the given depth.

        Parameters
        ----------
        partial_basin_surface_depths : PartialBasinSurfaceDepths
            Struct containing depths for all applicable basin surfaces at one lat-lon location.
        depth : float
            The depth of the grid point to determine the properties at.
        basin_num : int
            The basin number pertaining to the basin of interest.

        Returns
        -------
        int
            Index of the surface directly below the grid point.
        """
        depths = partial_basin_surface_depths.depth[basin_num]
        valid_indices = np.where((~np.isnan(depths)) & (depths <= depth))[0]
        return valid_indices[0] if valid_indices.size > 0 else 0

    def enforce_basin_surface_depths(
        self,
        in_basin: InBasin,
        partial_basin_surface_depths: PartialBasinSurfaceDepths,
        mesh_vector: MeshVector,
    ):
        """
        Enforce the depths of the surfaces are consistent with stratigraphy.

        Parameters
        ----------
        in_basin : InBasin
            Struct containing flags to indicate if lat-lon point - depths lie within the basin.
        partial_basin_surface_depths : PartialBasinSurfaceDepths
            Struct containing depths for all applicable basin surfaces at one lat-lon location.
        mesh_vector : MeshVector
            Struct containing a single lat-lon point with one or more depths.


        Returns
        -------
        None
        """

        # assume boundary zero is the largest, boundary one needs to be fully enclosed within this boundary
        if in_basin.in_basin_lat_lon[0]:
            self.enforce_surface_depths(partial_basin_surface_depths)
            # TODO: check if this is correct
            top_lim = partial_basin_surface_depths.depth[0][
                0
            ]  # the first surface of the first boundary
            bot_lim = partial_basin_surface_depths.depth[-1][
                -1
            ]  # the last surface of the last boundary

            in_basin.in_basin_depth = (bot_lim <= mesh_vector.z) & (
                mesh_vector.z <= top_lim
            )  # check if the point is within the basin
        else:
            in_basin.in_basin_depth.fill(False)

    def interpolate_basin_surface_depths(
        self,
        in_basin: InBasin,
        partial_basin_surface_depths: PartialBasinSurfaceDepths,
        mesh_vector: MeshVector,
    ):
        """
        Determine if a lat-lon point is in a basin, if so interpolate the basin surface depths, enforce their hierarchy, then determine which depth points lie within the basin limits.

        Parameters
        ----------
        in_basin : InBasin
            Struct containing flags to indicate if lat-lon point - depths lie within the basin.
        partial_basin_surface_depths : PartialBasinSurfaceDepths
            Struct containing depths for all applicable basin surfaces at one lat-lon location.
        mesh_vector : MeshVector
            Struct containing a single lat-lon point with one or more depths.
        """
        self.determine_if_within_basin_lat_lon(mesh_vector, in_basin)
        self.determine_basin_surface_depths(
            in_basin, partial_basin_surface_depths, mesh_vector
        )
        self.enforce_basin_surface_depths(
            in_basin, partial_basin_surface_depths, mesh_vector
        )

    def call_basin_sub_velocity_models(
        self,
        partial_basin_surface_depths,
        partial_global_surface_depths,
        nz_tomography_data,
        mesh_vector: MeshVector,
        in_any_basin_lat_lon,
        on_boundary,
        depth,
        ind_above,
        basin_num,
        z_ind,
    ):
        """
        Call the appropriate sub-velocity model based on the basin submodel name.

        Parameters
        ----------
        partial_basin_surface_depths : PartialBasinSurfaceDepths
            Struct containing depths for all applicable basin surfaces at one lat-lon location.
        partial_global_surface_depths : PartialGlobalSurfaceDepths
            Struct containing global surface depths.
        nz_tomography_data : TomographyData
            Struct containing tomography data.
        mesh_vector : MeshVector
            Struct containing a single lat-lon point with one or more depths.
        in_any_basin_lat_lon : bool
            Flag indicating if the point is in any basin.
        on_boundary : bool
            Flag indicating if the point is on a boundary.
        depth : float
            The depth of the grid point to determine the properties at.
        ind_above : int
            Index of the surface directly above the grid point.
        basin_num : int
            The basin number pertaining to the basin of interest.
        z_ind : int
            The depth index of the single grid point.

        Returns
        -------
        None
        """
        submodel_name = self.cvm_registry.basin_submodel_names[basin_num][ind_above]
        qualities_vector = mesh_vector.qualities_vector

        # Construct the module path
        module_path = f"submodel.{submodel_name}"

        try:
            # Dynamically import the module
            submodel_module = importlib.import_module(module_path)
            # Retrieve the main function
            if hasattr(submodel_module, "main"):
                main_func = submodel_module.main
                sig = inspect.signature(main_func)

                # Create a dictionary of available arguments
                available_args = {
                    "z_ind": z_ind,
                    "qualities_vector": qualities_vector,
                    "partial_basin_surface_depths": partial_basin_surface_depths,
                    "basin_num": basin_num,
                    "depth": depth,
                    "partial_global_surface_depths": partial_global_surface_depths,
                    "nz_tomography_data": nz_tomography_data,
                    "mesh_vector": mesh_vector,
                    "in_any_basin_lat_lon": in_any_basin_lat_lon,
                    "on_boundary": on_boundary,
                }

                # Filter the available arguments to match the main function's parameters
                filtered_args = {
                    k: v for k, v in available_args.items() if k in sig.parameters
                }

                # Call the main function with the filtered arguments
                main_func(**filtered_args)
            else:
                raise AttributeError(
                    f"The module '{module_path}' does not have a 'main' function."
                )
        except ModuleNotFoundError:
            raise ImportError(f"Submodel module '{module_path}' not found.")
        except AttributeError as e:
            raise e


class QualitiesVector:
    def __init__(self, dep_grid_dim_max: int):
        self.vp = np.zeros(dep_grid_dim_max, dtype=np.float64)
        self.vs = np.zeros(dep_grid_dim_max, dtype=np.float64)
        self.rho = np.zeros(dep_grid_dim_max, dtype=np.float64)
        self.inbasin = np.zeros(dep_grid_dim_max, dtype=bool)

    def prescribe_velocities(
        self,
        global_model_parameters: dict,
        velo_mod_1d_data: VeloMod1DData,
        nz_tomography_data: TomographyData,
        global_surfaces: GlobalSurfaces,
        basin_data_list: List[BasinData],
        mesh_vector: MeshVector,
        partial_global_surface_depths: PartialGlobalSurfaceDepths,
        partial_basin_surface_depths_list: List[PartialBasinSurfaceDepths],
        in_basin_list: List[InBasin],
        topo_type: str,
        on_boundary: bool,
        calculation_log: Logger,
    ):

        interpolate_global_surface_depths(
            partial_global_surface_depths, global_surfaces, mesh_vector, calculation_log
        )

        dZ = 0
        depth_change = 0

        shifted_mesh_vector = None

        in_any_basin_lat_lon = np.any(
            [
                basin_data.determine_if_within_basin_lat_lon(mesh_vector)
                for basin_data in basin_data_list
            ]
        )
        # TODO: test this
        if topo_type == "SQUASHED":
            shifted_mesh_vector = MeshVector(
                mesh_vector.nz, lat=mesh_vector.lat, lon=mesh_vector.lon
            )

            depth_change = -mesh_vector.z  # is this correct????
            shifted_mesh_vector.z = (
                partial_global_surface_depths.depth[1] - depth_change
            )
        # TODO: test this
        elif topo_type == "SQUASHED_TAPERED":
            dZ = mesh_vector.z[0] - mesh_vector.z[1]
            TAPER_DIST = 1.0
            shifted_mesh_vector = MeshVector(
                mesh_vector.nz, lat=mesh_vector.lat, lon=mesh_vector.lon
            )

            depth_change = -mesh_vector.z
            TAPER_VAL = np.where(
                (depth_change == 0)
                | (partial_global_surface_depths.depth[1] == 0)
                | (partial_global_surface_depths.depth[1] < 0),
                1.0,
                1.0
                - (
                    depth_change / (partial_global_surface_depths.depth[1] * TAPER_DIST)
                ),
            )
            TAPER_VAL = np.clip(TAPER_VAL, 0.0, None)
            shifted_mesh_vector.z = (
                partial_global_surface_depths.depth[1] * TAPER_VAL - depth_change
            )

        elif topo_type in ["BULLDOZED", "TRUE"]:
            shifted_mesh_vector = mesh_vector

        else:
            raise ValueError("User specified TOPO_TYPE not recognised, see readme.")

        for basin_ind, basin_data in enumerate(basin_data_list):
            basin_data.interpolate_basin_surface_depths(
                in_basin_list[basin_ind],
                partial_basin_surface_depths_list[basin_ind],
                shifted_mesh_vector,
            )

        basin_flag = False
        z = 0

        # TODO: maybe a place to do some parallelization
        for k in range(mesh_vector.nz):
            if topo_type in ["BULLDOZED", "TRUE"]:
                z = mesh_vector.z[k]
            elif topo_type in ["SQUASHED", "SQUASHED_TAPERED"]:
                z = shifted_mesh_vector.z[k]

            for i, basin_data in enumerate(basin_data_list):
                in_basin = in_basin_list[i]
                if in_basin.in_basin_depth[k]:
                    basin_flag = True
                    self.inbasin[k] = True

                    basin_data.assign_basin_qualities(
                        partial_basin_surface_depths_list[i],
                        partial_global_surface_depths,
                        nz_tomography_data,
                        mesh_vector,
                        in_any_basin_lat_lon,
                        on_boundary,
                        z,
                        i,
                        k,
                    )

            if not basin_flag:
                self.inbasin[k] = False
                velo_mod_ind = self.find_global_sub_velo_model_ind(
                    z, partial_global_surface_depths
                )

                velo_mod_name = global_model_parameters["velo_submodels"][velo_mod_ind]
                self.call_sub_velocity_model(
                    velo_mod_name,
                    z,
                    k,
                    global_model_parameters,
                    partial_global_surface_depths,
                    velo_mod_1d_data,
                    nz_tomography_data,
                    mesh_vector,
                    in_any_basin_lat_lon,
                    on_boundary,
                )

            if z > partial_global_surface_depths.depth[1]:
                self.nan_sub_mod(k)

            basin_flag = False

        if topo_type == "BULLDOZED":
            # for k in range(mesh_vector.nz):
            #     if mesh_vector.z[k] > 0:
            #         self.nan_sub_mod(k)
            mask = mesh_vector.z > 0
            self.vp[mask] = np.nan
            self.vs[mask] = np.nan
            self.rho[mask] = np.nan

    def nan_sub_mod(self, k):
        self.vp[k] = np.nan
        self.vs[k] = np.nan
        self.rho[k] = np.nan

    def find_global_sub_velo_model_ind(
        self,
        depth: np.float64,
        partial_global_surface_depths: PartialGlobalSurfaceDepths,
    ):
        """
        Find the index of the global sub-velocity model at the given depth.

        Parameters
        ----------
        depth : float
            The depth (in m) to find the sub-velocity model index at.
        partial_global_surface_depths : PartialGlobalSurfaceDepths
            Struct containing global surface depths.

        Returns
        -------
        int
            The index of the global sub-velocity model.
        """
        try:
            n_velo_ind = np.where(partial_global_surface_depths.depth >= depth)[0][-1]
            if n_velo_ind == len(partial_global_surface_depths.depth):
                raise ValueError("Error: depth not found in global sub-velocity model.")
        except IndexError:
            raise ValueError("Error: depth not found in global sub-velocity model.")

        return n_velo_ind

    def call_sub_velocity_model(
        self,
        submodel_name: str,
        z: float,
        k: int,
        global_model_parameters: dict,
        partial_global_surface_depths: PartialGlobalSurfaceDepths,
        velo_mod_1d_data: VeloMod1DData,
        nz_tomography_data: TomographyData,
        mesh_vector: MeshVector,
        in_any_basin_lat_lon: bool,
        on_boundary: bool,
    ):
        """
        Call the appropriate sub-velocity model based on the global sub-velocity model index.

        Parameters
        ----------
        submodel_name : str
            The name of the global submodel.
        z : float
            The depth of the grid point to determine the properties at.
        k : int
            The depth index of the single grid point.
        global_model_parameters : dict
            Struct containing all model parameters (surface names, submodel names, basin names, etc.)
        partial_global_surface_depths : PartialGlobalSurfaceDepths
            Struct containing global surface depths.
        velo_mod_1d_data : VeloMod1DData
            Struct containing the 1D velocity model data.
        nz_tomography_data : TomographyData
            Struct containing tomography data.
        mesh_vector : MeshVector
            Struct containing a single lat-lon point with one or more depths.
        in_any_basin_lat_lon : bool
            Flag indicating if the point is in any basin.
        on_boundary : bool
            Flag indicating if the point is on a boundary.

        Returns
        -------
        None
        """

        if submodel_name == "NaNsubMod":
            self.nan_sub_mod(k)

        elif submodel_name == "EPtomo2010subMod":
            from velocity_modelling.cvm.submodel import EPtomo2010 as eptomo2010

            eptomo2010.main(
                k,
                z,
                self,
                mesh_vector,
                nz_tomography_data,
                partial_global_surface_depths,
                global_model_parameters["GTL"],
                in_any_basin_lat_lon,
                on_boundary,
            )

        elif submodel_name == "Cant1D_v1":
            from velocity_modelling.cvm.submodel import Cant1D_v1 as Cant1D_v1

            Cant1D_v1.main(k, z, self, velo_mod_1d_data)
        else:
            raise ValueError(f"Error: Submodel {submodel_name} not found in registry.")


class CVMRegistry:
    def __init__(
        self,
        version: str,
        registry_path: Path = nzvm_registry_path,
        logger: Logger = None,
    ):
        """
        Initialize the CVMRegistry.

        Parameters
        ----------
        version : str
            The version of the velocity model.
        registry_path : Path, optional
            The path to the registry file (default is nzvm_registry_path).
        """
        with open(nzvm_registry_path, "r") as f:
            self.registry = yaml.safe_load(f)
        self.version = version
        self.vm_global_params = None

        for vminfo in self.registry["vm"]:
            if str(vminfo["version"]) == version:
                self.vm_global_params = vminfo
                break

        self.logger = logger

    def log(self, message, level=logging.INFO):
        if self.logger is not None:
            self.logger.log(level, message)
        else:
            print(message, file=sys.stderr)

    def get_info(self, datatype: str, name: str) -> Dict:
        """
        Get information from the registry.

        Parameters
        ----------
        datatype : str
            The type of data to retrieve (e.g., 'tomography', 'surface').
        name : str
            The name of the data entry.

        Returns
        -------
        Dict
            The information dictionary for the specified data entry.
        """
        try:
            self.registry[datatype]
        except KeyError:
            self.log(f"Error: {datatype} not found in registry")
            return None

        for info in self.registry[datatype]:
            assert (
                "name" in info
            ), f"Error: This entry in {datatype} has no name defined."
            if info["name"] == name:
                return info
        self.log(f"Error: {name} for datatype {datatype} not found in registry")
        return None

    def get_full_path(self, relative_path: Path) -> Path:
        """
        Get the full path for a given relative path.

        Parameters
        ----------
        relative_path : Path
            The relative path to convert.

        Returns
        -------
        Path
            The full path.
        """
        return (
            DATA_ROOT / relative_path
            if not Path(relative_path).is_absolute()
            else Path(relative_path)
        )

    def load_1d_velo_sub_model(self, v1d_path: Path) -> VeloMod1DData:
        """
        Load a 1D velocity submodel into memory.

        Parameters
        ----------
        v1d_path : Path
            The path to the 1D velocity model file.

        Returns
        -------
        VeloMod1DData
            The loaded 1D velocity model data.
        """
        v1d_path = self.get_full_path(v1d_path)

        try:
            with open(v1d_path, "r") as file:
                next(file)
                data = np.loadtxt(file)
                velo_mod_1d_data = VeloMod1DData(
                    data[:, 0], data[:, 1], data[:, 2], data[:, 5]
                )

        except FileNotFoundError:
            self.log(f"Error 1D velocity model file {v1d_path} not found.")
            exit(1)

        return velo_mod_1d_data

    def load_basin_data(self, basin_names: List[str]):
        """
        Load all basin data into the basin_data structure.

        Parameters
        ----------
        basin_names : List[str]
            List of basin names to load.

        Returns
        -------
        List[BasinData]
            List of loaded basin data.
        """
        all_basin_data = []
        for basin_name in basin_names:
            basin_data = BasinData(self, basin_name)
            all_basin_data.append(basin_data)
        return all_basin_data

    def load_basin_boundary(self, basin_boundary_path: Path):
        """
        Load a basin boundary from a file.

        Parameters
        ----------
        basin_boundary_path : Path
            The path to the basin boundary file.

        Returns
        -------
        np.ndarray
            The loaded basin boundary data.
        """
        try:
            basin_boundary_path = self.get_full_path(basin_boundary_path)
            data = np.loadtxt(basin_boundary_path)
            lon = data[:, 0]
            lat = data[:, 1]
            boundary_data = np.column_stack((lon, lat))

            assert lon[-1] == lon[0]
            assert lat[-1] == lat[0]
        except FileNotFoundError:
            self.log(f"Error basin boundary file {basin_boundary_path} not found.")
            exit(1)
        except Exception as e:
            self.log(f"Error reading basin boundary file {basin_boundary_path}: {e}")
            exit(1)
        return boundary_data

    def load_basin_submodel(self, basin_surface: dict):
        """
        Load a basin sub-model into the basin_data structure.

        Parameters
        ----------
        basin_surface : dict {'name': str, 'submodel': str}

            Dictionary containing basin surface data.

        Returns
        -------
        VeloMod1DData or None
            The loaded sub-model data or None if not applicable.
        """
        submodel_name = basin_surface["submodel"]
        if submodel_name == "null":
            return None
        submodel = self.get_info("submodel", submodel_name)

        if submodel is None:
            self.log(f"Error: submodel {submodel_name} not found.")
            exit(1)

        if submodel["type"] == "vm1d":
            vm1d = self.get_info("vm1d", submodel["name"])
            if vm1d is None:
                self.log(f"Error: vm1d {submodel['name']} not found.")
                exit(1)
            return (submodel_name, self.load_1d_velo_sub_model(vm1d["path"]))

        elif submodel["type"] == "relation":
            return (submodel_name, None)  # TODO: Implement relation submodel
        elif submodel["type"] == "perturbation":
            return (submodel_name, None)  # TODO: Implement perturbation submodel

    def load_basin_surface(self, basin_surface: str):
        """
        Load a basin surface from a file.

        Parameters
        ----------
        basin_surface : dict {'name': str, 'submodel': str}

        Returns
        -------
        BasinSurfaceRead
            The loaded basin surface data.
        """

        surface_info = self.get_info("surface", basin_surface["name"])

        self.log(f"Loading basin surface file {surface_info['path']}")

        basin_surface_path = self.get_full_path(surface_info["path"])

        try:
            with open(basin_surface_path, "r") as f:
                nlat, nlon = map(int, f.readline().split())
                basin_surf_read = BasinSurfaceRead(nlat, nlon)

                latitudes = np.fromfile(f, dtype=float, count=nlat, sep=" ")
                longitudes = np.fromfile(f, dtype=float, count=nlon, sep=" ")

                basin_surf_read.lati = latitudes
                basin_surf_read.loni = longitudes

                raster_data = np.fromfile(f, dtype=float, count=nlat * nlon, sep=" ")
                assert (
                    len(raster_data) == nlat * nlon
                ), f"Error: in {basin_surface_path} raster data length mismatch: {len(raster_data)} != {nlat * nlon}"
                basin_surf_read.raster = raster_data.reshape((nlon, nlat)).T

                first_lat = basin_surf_read.lati[0]
                last_lat = basin_surf_read.lati[nlat - 1]
                basin_surf_read.max_lat = max(first_lat, last_lat)
                basin_surf_read.min_lat = min(first_lat, last_lat)

                first_lon = basin_surf_read.loni[0]
                last_lon = basin_surf_read.loni[nlon - 1]
                basin_surf_read.max_lon = max(first_lon, last_lon)
                basin_surf_read.min_lon = min(first_lon, last_lon)

                return basin_surf_read

        except FileNotFoundError:
            self.log(f"Error basin surface file {basin_surface_path} not found.")
            exit(1)
        except Exception as e:
            self.log(f"Error: {e}")
            exit(1)

    def load_tomo_surface_data(
        self,
        tomo_name: str,
        offshore_surface_name: str = DEFAULT_OFFSHORE_DISTANCE,
        offshore_v1d_name: str = DEFAULT_OFFSHORE_1D_MODEL,
    ) -> TomographyData:
        """
        Load tomography surface data.

        Parameters
        ----------
        tomo_name : str
            The name of the tomography data.
        offshore_surface_name : str, optional
            The name of the offshore surface (default is DEFAULT_OFFSHORE_DISTANCE).
        offshore_v1d_name : str, optional
            The name of the offshore 1D model (default is DEFAULT_OFFSHORE_1D_MODEL).

        Returns
        -------
        TomographyData
            The loaded tomography data.
        """
        return TomographyData(self, tomo_name, offshore_surface_name, offshore_v1d_name)

    def load_all_global_data(self, logger: Logger):
        """
        Load all data required to generate the velocity model, global surfaces, sub velocity models, and all basin data.

        Parameters
        ----------
        logger : Logger
            Logger for logging information.

        Returns
        -------
        Tuple[VeloMod1DData, TomographyData, GlobalSurfaces, List[BasinData]]
            The loaded global data.
        """
        velo_mod_1d_data = None
        nz_tomography_data = None

        global_model_params = self.vm_global_params

        self.log("Loading global velocity submodel data.")
        for i in range(len(global_model_params["velo_submodels"])):
            if global_model_params["velo_submodels"][i] == "v1DsubMod":
                velo_mod_1d_data = self.load_1d_velo_sub_model(
                    global_model_params["velo_submodels"][i]
                )
                self.log("Loaded 1D velocity model data.")
            elif global_model_params["velo_submodels"][i] == "NaNsubMod":
                pass
            else:
                nz_tomography_data = self.load_tomo_surface_data(
                    global_model_params["tomography"]
                )
                self.log("Loaded tomography data.")

        if nz_tomography_data is not None:
            self.load_smooth_boundaries(
                nz_tomography_data, global_model_params["basins"]
            )

        self.log("Completed loading of global velocity submodel data.")

        global_surfaces = self.load_global_surface_data(global_model_params["surfaces"])
        self.log("Completed loading of global surfaces.")

        self.log("Loading basin data.")
        basin_data = self.load_basin_data(global_model_params["basins"])
        self.log("Completed loading basin data.")
        self.log("All global data loaded.")
        return velo_mod_1d_data, nz_tomography_data, global_surfaces, basin_data

    def load_global_surface(self, surface_file: Path):
        """
        Load a global surface from a file.

        Parameters
        ----------
        surface_file : Path
            The path to the global surface file.

        Returns
        -------
        GlobalSurfaceRead
            The loaded global surface data.
        """
        surface_file = self.get_full_path(surface_file)

        try:
            with open(surface_file, "r") as f:
                nlat, nlon = map(int, f.readline().split())
                global_surf_read = GlobalSurfaceRead(nlat, nlon)

                latitudes = np.fromfile(f, dtype=float, count=nlat, sep=" ")
                longitudes = np.fromfile(f, dtype=float, count=nlon, sep=" ")

                global_surf_read.lati = latitudes
                global_surf_read.loni = longitudes

                raster_data = np.fromfile(f, dtype=float, count=nlat * nlon, sep=" ")
                try:
                    global_surf_read.raster = raster_data.reshape((nlat, nlon)).T
                except:
                    self.log(
                        f"Error: in {surface_file} raster data length mismatch: {len(raster_data)} != {nlat * nlon}"
                    )
                    exit(1)

                first_lat = global_surf_read.lati[0]
                last_lat = global_surf_read.lati[nlat - 1]
                global_surf_read.max_lat = max(first_lat, last_lat)
                global_surf_read.min_lat = min(first_lat, last_lat)

                first_lon = global_surf_read.loni[0]
                last_lon = global_surf_read.loni[nlon - 1]
                global_surf_read.max_lon = max(first_lon, last_lon)
                global_surf_read.min_lon = min(first_lon, last_lon)

                return global_surf_read

        except FileNotFoundError:
            self.log(f"Error surface file {surface_file} not found.")
            exit(1)
        except Exception as e:
            self.log(f"Error: {e}")
            exit(1)

    def load_global_surface_data(self, global_surface_names: List[str]):
        """
        Load all global surface data.

        Parameters
        ----------
        global_surface_names : List[str]
            List of global surface names to load.

        Returns
        -------
        GlobalSurfaces
            The loaded global surfaces.
        """
        surfaces = [self.get_info("surface", name) for name in global_surface_names]
        global_surfaces = GlobalSurfaces()

        for surface in surfaces:
            global_surfaces.surface.append(self.load_global_surface(surface["path"]))

        return global_surfaces

    def load_smooth_boundaries(
        self, nz_tomography_data: TomographyData, basin_names: List[str]
    ):
        """
        Load smooth boundaries for the tomography data.

        Parameters
        ----------
        nz_tomography_data : TomographyData
            The tomography data to load smooth boundaries for.
        basin_names : List[str]
            List of basin names to load smooth boundaries for.
        """
        smooth_bound = nz_tomography_data.smooth_boundary
        count = 0

        for basin_name in basin_names:
            basin = self.get_info("basin", basin_name)
            if "smoothing" in basin:
                boundary_vec_filename = self.get_full_path(basin["smoothing"]["path"])

                if boundary_vec_filename.exists():
                    self.log(
                        f"Loading offshore smoothing file: {boundary_vec_filename}."
                    )
                    try:
                        data = np.fromfile(boundary_vec_filename, dtype=float, sep=" ")
                        x_pts = data[0::2]
                        y_pts = data[1::2]
                        smooth_bound.xpts.extend(x_pts)
                        smooth_bound.ypts.extend(y_pts)
                        count += len(x_pts)
                    except Exception as e:
                        self.log(
                            f"Error reading smoothing boundary vector file {boundary_vec_filename}: {e}"
                        )
                else:
                    self.log(
                        f"Error smoothing boundary vector file {boundary_vec_filename} not found."
                    )
            else:
                self.log(f"Smoothing not required for basin {basin_name}.")
        smooth_bound.n = count<|MERGE_RESOLUTION|>--- conflicted
+++ resolved
@@ -151,31 +151,6 @@
     calculation_log : CalculationLog
         Object containing calculation data and output directory.
     """
-<<<<<<< HEAD
-    # TODO: Vectorize this!!!
-    for i in range(len(global_surfaces.surface)):
-        global_surf_read = global_surfaces.surface[i]
-        adjacent_points = global_surf_read.find_global_adjacent_points(mesh_vector)
-        partial_global_surface_depth.depth[i] = interpolate_global_surface(
-            global_surf_read, mesh_vector, adjacent_points
-        )
-
-    # Enforce surface depth constraints from bottom-up
-    # enforced_mask = np.diff(partial_global_surface_depth.depth) < 0  # Identify where depth needs correction
-    # if np.any(enforced_mask):
-    #     partial_global_surface_depth.depth[1:][enforced_mask] = partial_global_surface_depth.depth[:-1][enforced_mask]
-    #     #calculation_log.nPointsGlobalSurfacesEnforced += np.count_nonzero(enforced_mask)
-
-    # The below is replaced by above numpy code
-    for i in reversed(range(len(global_surfaces.surface))):
-        top_val = partial_global_surface_depth.depth[i - 1]
-        bot_val = partial_global_surface_depth.depth[i]
-        if top_val < bot_val:
-            partial_global_surface_depth.depth[i] = partial_global_surface_depth.depth[
-                i - 1
-            ]
-            # calculation_log.nPointsGlobalSurfacesEnforced += 1
-=======
     # for i in range(len(global_surfaces.surface)):
     #     global_surf_read = global_surfaces.surface[i]
     #     adjacent_points = global_surf_read.find_global_adjacent_points(mesh_vector)
@@ -209,7 +184,6 @@
 
     # Apply the condition using NumPy indexing
     depths[1:][mask] = depths[:-1][mask]
->>>>>>> 0ed3a0a2
 
 
 class AdjacentPoints:
