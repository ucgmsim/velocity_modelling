"""
Velocity Model Generator

This script generates a 3D seismic velocity model based on input parameters.
It creates a mesh grid representation of subsurface properties (P-wave velocity,
S-wave velocity, and density) by combining global velocity models, regional tomographic
models, and local basin models.

# Installation
cd velocity_modelling
pip install -e  .

# Execution

    # Basic usage : to use everything defined in nzvm.cfg
    nzvm generate-velocity-model  /path/to/nzvm.cfg

    # To override output directory
    nzvm generate-velocity-model /path/to/nzvm.cfg --out-dir /path/to/output_dir

    # With custom registry location:
    nzvm generate-velocity-model /path/to/nzvm.cfg --out-dir /path/to/output_dir --nzvm-registry /path/to/registry.yaml

    # To override "MODEL_VERSION" in nzvm.cfg to use a .yaml file for a custom model version
    nzvm generate-velocity-model /path/to/nzvm.cfg --out-dir /path/to/output_dir --model-version 2.07

    # With specific log level:
    nzvm generate-velocity-model /path/to/nzvm.cfg --out-dir /path/to/output_dir --log-level DEBUG

    # With specific output format:
    nzvm generate-velocity-model /path/to/nzvm.cfg --out-dir /path/to/output_dir --output-format CSV  (default: emod3d)


    [example] nzvm.cfg

    CALL_TYPE=GENERATE_VELOCITY_MOD
    MODEL_VERSION=2.07
    OUTPUT_DIR=/tmp
    ORIGIN_LAT=-41.296226
    ORIGIN_LON=174.774439
    ORIGIN_ROT=23.0
    EXTENT_X=20
    EXTENT_Y=20
    EXTENT_ZMAX=45.0
    EXTENT_ZMIN=0.0
    EXTENT_Z_SPACING=0.2
    EXTENT_LATLON_SPACING=0.2
    MIN_VS=0.5
    TOPO_TYPE=BULLDOZED

"""

# import concurrent.futures

import time
from pathlib import Path
from typing import Annotated

import typer

from qcore import cli
from velocity_modelling.cvm.basin_model import (
    InBasin,
    InBasinGlobalMesh,
    PartialBasinSurfaceDepths,
)
from velocity_modelling.cvm.constants import (
    NZVM_REGISTRY_PATH,
    TopoTypes,
    WriteFormat,
)
from velocity_modelling.cvm.geometry import (
    GlobalMesh,
    extract_mesh_vector,
    gen_full_model_grid_great_circle,
)
from velocity_modelling.cvm.global_model import (
    PartialGlobalSurfaceDepths,
)
from velocity_modelling.cvm.logging import VMLogger
from velocity_modelling.cvm.registry import CVMRegistry
from velocity_modelling.cvm.velocity3d import (
    PartialGlobalQualities,
    QualitiesVector,
)

app = typer.Typer(pretty_exceptions_enable=False)


def write_velo_mod_corners_text_file(
    global_mesh: GlobalMesh, output_dir: Path | str, logger: VMLogger
) -> None:
    """
    Write velocity model corners to a text file for reference and visualization.

    Records the geographic coordinates of model corners (min/max latitude and longitude)
    for later reference and plotting.

    Parameters
    ----------
    global_mesh : GlobalMesh
        An object containing the global mesh data with longitude and latitude arrays.
    output_dir : Path or str
        Directory where the log file will be saved.
    logger : VMLogger
        Logger for reporting progress and errors.
    """
    log_file_name = Path(output_dir) / "Log" / "VeloModCorners.txt"
    log_file_name.parent.mkdir(parents=True, exist_ok=True)

    nx = len(global_mesh.x)
    ny = len(global_mesh.y)

    logger.log(f"Writing velocity model corners to {log_file_name}", logger.INFO)
    try:
        with log_file_name.open("w") as fp:
            fp.write(">Velocity model corners.\n")
            fp.write(">Lon\tLat\n")
            fp.write(f"{global_mesh.lon[0][ny - 1]}\t{global_mesh.lat[0][ny - 1]}\n")
            fp.write(f"{global_mesh.lon[0][0]}\t{global_mesh.lat[0][0]}\n")
            fp.write(f"{global_mesh.lon[nx - 1][0]}\t{global_mesh.lat[nx - 1][0]}\n")
            fp.write(
                f"{global_mesh.lon[nx - 1][ny - 1]}\t{global_mesh.lat[nx - 1][ny - 1]}\n"
            )
        logger.log("Velocity model corners file write complete.", logger.INFO)
    except Exception as e:
        logger.log(f"Failed to write velocity model corners: {e}", logger.ERROR)
        raise


@cli.from_docstring(app)
def generate_velocity_model(
    nzvm_cfg_path: Annotated[Path, typer.Argument(exists=True, dir_okay=False)],
    out_dir: Annotated[Path,  typer.Option(file_okay=False)] ,
    nzvm_registry: Annotated[
        Path, typer.Option(exists=True, dir_okay=False)
    ] = NZVM_REGISTRY_PATH,
    model_version: Annotated[str, typer.Option()] = None,
    output_format: Annotated[str, typer.Option()] = WriteFormat.EMOD3D.name,
    smoothing: Annotated[bool, typer.Option()] = False,
    progress_interval: Annotated[int, typer.Option()] = 5,

) -> None:
    """
    Generate a 3D velocity model and write it to disk.

    This is the main function that orchestrates the velocity model generation process:
    1. Creates the model mesh grid
    2. Loads all required datasets (global models, tomography, basins)
    3. Processes each latitude slice and populates velocity/density values
    4. Writes results to disk in EMOD3D format

    Parameters
    ----------
    nzvm_cfg_path : Path
        Path to the nzvm.cfg configuration file.
    out_dir : Path, Optional
        Path to the output directory where the velocity model files will be written.
         If not provided, the output directory specified in nzvm.cfg will be used.
    nzvm_registry : Path, optional
        Path to the model registry file (default: NZVM_REGISTRY_PATH).
    model_version : str, optional
        Version of the model to use (overrides MODEL_VERSION in config file).
    output_format : str, optional
        Format to write the output. Options: "EMOD3D", "CSV"
    smoothing : bool, optional
        Unsupported option for future smoothing implementation at model boundaries (default False).
    progress_interval : int, optional
        How often (in %) to log progress updates (default 5%).

    """
    import time
    start_time = time.time()

    # Import the appropriate writer based on format
    # Configure logging
    log_level = VMLogger.INFO
    logger = VMLogger(level=log_level)
    logger.log(f"Logger initialized with level {log_level}", logger.DEBUG)
    logger.log(f"Beginning velocity model generation in {out_dir}", logger.INFO)

    # Parse the config file
    try:
        vm_params = parse_nzvm_config(nzvm_cfg_path)
        # Validate CALL_TYPE
        if vm_params.get("call_type") != "GENERATE_VELOCITY_MOD":
            logger.log(
                f"Unsupported CALL_TYPE: {vm_params.get('call_type')}", logger.ERROR
            )
            sys.exit(1)
    except Exception as e:
        if isinstance(e, (SystemExit, KeyboardInterrupt)):
            raise  # Re-raise these critical exceptions
        logger.log(f"Failed to parse config file: {e}", logger.ERROR)
        sys.exit(1)

    # Use --model-version if provided, otherwise fall back to MODEL_VERSION from config
    if model_version and model_version != vm_params.get("model_version"):
        logger.log(
            f"UPDATING model_version fom {vm_params['model_version']} to {model_version}",
            logger.INFO,
        )
        vm_params["model_version"] = (
            model_version
        )  # Ensure version is set in vm_params
    else:
        logger.log(f"Using model version: {vm_params['model_version']}", logger.INFO)


    # Import the appropriate writer based on format
    try:
        _ = WriteFormat[output_format.upper()]
    except KeyError:
        logger.log(f"Unsupported output format: {output_format}", logger.ERROR)
        raise ValueError(f"Unsupported output format: {output_format}")
    logger.log(f"Using output format: {output_format}", logger.INFO)

    import importlib

    try:
        module_name = f"velocity_modelling.cvm.write.{output_format.lower()}"
        writer_module = importlib.import_module(module_name)
        write_global_qualities = writer_module.write_global_qualities
        logger.log(f"Using {output_format} writer module", logger.DEBUG)
    except ImportError:
        logger.log(f"Unsupported output format: {output_format}", logger.ERROR)
        raise ValueError(f"Unsupported output format: {output_format}")


    out_dir = out_dir.resolve()
    out_dir.mkdir(exist_ok=True, parents=True)

    # Initialize registry and generate model
    cvm_registry = CVMRegistry(
        vm_params["model_version"],
        logger,
        nzvm_registry,
    )
    elapsed_time = time.time() - start_time
    logger.log(
        f"Velocity model generation completed in {elapsed_time:.2f} seconds",
        logger.INFO,
    )

    # Create model grid
    logger.log("Generating model grid", logger.INFO)

    global_mesh = gen_full_model_grid_great_circle(vm_params, logger)

    write_velo_mod_corners_text_file(global_mesh, out_dir, logger)

    # Load all required data
    logger.log("Loading model data", logger.INFO)
    velo_mod_1d_data, nz_tomography_data, global_surfaces, basin_data_list = (
        cvm_registry.load_all_global_data()
    )

    # Preprocess basin membership for efficiency
    logger.log("Pre-processing basin membership", logger.INFO)
    in_basin_mesh, partial_global_mesh_list = (
        InBasinGlobalMesh.preprocess_basin_membership(
            global_mesh,
            basin_data_list,
            logger,
            smooth_bound=nz_tomography_data.smooth_boundary,
        )
    )

    # Process each latitude slice
    total_slices = len(global_mesh.y)
    last_progress = -progress_interval
    for j in range(total_slices):
        # Log progress at specified intervals
        progress = j * 100 / total_slices
        if progress >= last_progress + progress_interval:
            logger.log(
                f"Generating velocity model: {progress:.2f}% complete", logger.INFO
            )
            last_progress = progress

        partial_global_mesh = partial_global_mesh_list[j]
        partial_global_qualities = PartialGlobalQualities(
            partial_global_mesh.nx, partial_global_mesh.nz
        )

        # Process each point along this latitude slice
        for k in range(len(partial_global_mesh.x)):
            partial_global_surface_depths = PartialGlobalSurfaceDepths(
                len(global_surfaces)
            )

            partial_basin_surface_depths_list = [
                PartialBasinSurfaceDepths(basin_data) for basin_data in basin_data_list
            ]
            qualities_vector = QualitiesVector(partial_global_mesh.nz)

            basin_indices = in_basin_mesh.get_basin_membership(
                k, j
            )  # List of basin indices
            in_basin_list = [
                InBasin(basin_data, len(global_mesh.z))
                for basin_data in basin_data_list
            ]
            # Mark which basins this point belongs to
            for basin_idx in basin_indices:
                if basin_idx >= 0:
                    in_basin_list[basin_idx].in_basin_lat_lon = True

            if smoothing:
                # Placeholder for future smoothing implementation
                logger.log(
                    "Smoothing option selected but not implemented", logger.DEBUG
                )
                pass
            else:
                # Extract properties for this column and assign velocities/density
                mesh_vector = extract_mesh_vector(partial_global_mesh, k)
                try:
                    qualities_vector.assign_qualities(
                        cvm_registry,
                        velo_mod_1d_data,
                        nz_tomography_data,
                        global_surfaces,
                        basin_data_list,
                        mesh_vector,
                        partial_global_surface_depths,
                        partial_basin_surface_depths_list,
                        in_basin_list,
                        in_basin_mesh,
                        vm_params["topo_type"],
                    )

                    partial_global_qualities.rho[k] = qualities_vector.rho
                    partial_global_qualities.vp[k] = qualities_vector.vp
                    partial_global_qualities.vs[k] = qualities_vector.vs

                    try:
                        temp_inbasin = qualities_vector.inbasin
                    except Exception as e:
                        logger.log(
                            f"Error accessing inbasin attribute: {e}", logger.ERROR
                        )
                        logger.log(
                            f"QualitiesVector object: {qualities_vector}", logger.DEBUG
                        )
                        raise

                    partial_global_qualities.inbasin[k] = temp_inbasin
                except Exception as e:
                    logger.log(
                        f"Error processing point at j={j}, k={k}: {e}", logger.ERROR
                    )
                    raise

        # Write this latitude slice to disk
        write_global_qualities(
            out_dir,
            partial_global_mesh,
            partial_global_qualities,
            j,
            vm_params["min_vs"],
            logger,
        )

    logger.log("Generation of velocity model 100% complete", logger.INFO)
    logger.log(
        f"Model (version: {vm_params['model_version']}) successfully generated and written to {out_dir}",
        logger.INFO,
    )
    elapsed_time = time.time() - start_time
    logger.log(
        f"Velocity model generation completed in {elapsed_time:.2f} seconds",
        logger.INFO,
    )


@cli.from_docstring(app)
def empty_command() -> None:
    """
    Empty command for testing purposes.
    Returns
    -------
    None
    """
    pass


def parse_nzvm_config(config_path: Path) -> dict:
    """
    Parse the NZVM config file and convert it to the dictionary format.

    Parameters
    ----------
    config_path : Path
        Path to the nzvm.cfg file

    Returns
    -------
    dict
        Dictionary containing the model parameters
    """
    vm_params = {}
    numeric_keys = {
        "ORIGIN_LAT", "ORIGIN_LON", "ORIGIN_ROT", "EXTENT_X", "EXTENT_Y", "EXTENT_ZMAX",
        "EXTENT_ZMIN", "EXTENT_Z_SPACING", "EXTENT_LATLON_SPACING"
    }
    string_keys = {"MODEL_VERSION", "OUTPUT_DIR", "CALL_TYPE"}
    key_mapping = {
        "EXTENT_Z_SPACING": "h_depth", "EXTENT_LATLON_SPACING": "h_lat_lon"
    }
    with open(config_path, "r") as f:
        for line in f:
            line = line.strip()
            if not line or line.startswith("#"):
                continue

            key, value = map(str.strip, line.split("=", 1))
            float_value = None
            try:
                float_value = float(value)
            except ValueError:
                pass
            dest_key = key_mapping.get(key, key.lower())

            if key in string_keys:
                vm_params[dest_key] = value
            elif key == "TOPO_TYPE":
                try:
                    vm_params[dest_key] = TopoTypes[value]
                except KeyError:
                    VMLogger.error(f"Invalid topo type {value}")
                    raise KeyError(f"Invalid topo type {value}")
            elif key in numeric_keys and float_value is None:
                raise ValueError(f"Numeric value is required for key {key}: {value}")
            else:
                vm_params[dest_key] = float_value if float_value is not None else value
    # Calculate nx, ny, nz based on spacing and extent
    vm_params["nx"] = round(vm_params["extent_x"] / vm_params["h_lat_lon"])
    vm_params["ny"] = round(vm_params["extent_y"] / vm_params["h_lat_lon"])
    vm_params["nz"] = round((vm_params["extent_zmax"] - vm_params["extent_zmin"]) / vm_params["h_depth"])

<<<<<<< HEAD
    return vm_params

# def parse_arguments() -> argparse.Namespace:
#     """
#     Parse command-line arguments for the velocity model generator.
#
#     Returns
#     -------
#     argparse.Namespace
#         The parsed command-line arguments containing:
#         - config_file: Path to nzvm.cfg configuration file
#         - out_dir: Path to output directory (optional, overrides config)
#         - nzvm_registry: Path to registry file (optional)
#         - log_level: Logging level (optional)
#     """
#     parser = argparse.ArgumentParser(
#         description="Generate a 3D seismic velocity model",
#         formatter_class=argparse.ArgumentDefaultsHelpFormatter,
#     )
#     parser.add_argument(
#         "config_file", type=Path, help="Path to the nzvm.cfg configuration file"
#     )
#     parser.add_argument(
#         "--out_dir",
#         type=Path,
#         help="Path to the output directory (overrides config file)",
#     )
#     parser.add_argument(
#         "--nzvm_registry",
#         type=Path,
#         help="Path to the model registry file",
#         default=NZVM_REGISTRY_PATH,
#     )
#
#     parser.add_argument(
#         "--model_version",
#         type=str,
#         help=f"model_version to use (overrides MODEL_VERSION in config file). Requires a valid .yaml to exist in {MODEL_VERSIONS_ROOT}",
#     )
#     parser.add_argument(
#         "--log_level",
#         choices=["DEBUG", "INFO", "WARNING", "ERROR", "CRITICAL"],
#         default="INFO",
#         help="Set the logging level",
#     )
#
#     parser.add_argument(
#         "--output_format",
#         choices=[fmt.name for fmt in WriteFormat],
#         default=WriteFormat.EMOD3D.name,
#         help="Format for the output velocity model",
#     )
#
#     return parser.parse_args()
#
#
# if __name__ == "__main__":
#     start_time = time.time()
#
#     # Parse arguments
#     args = parse_arguments()
#
#     # Configure logging
#     logger = VMLogger(level=args.log_level)
#     logger.log(f"Logger initialized with level {args.log_level}", logger.DEBUG)
#
#     # Validate input files
#     config_path = args.config_file
#     if not config_path.exists():
#         logger.log(f"Configuration file not found: {config_path}", logger.ERROR)
#         sys.exit(1)
#
#     if not args.nzvm_registry.exists():
#         logger.log(f"Registry file not found: {args.nzvm_registry}", logger.ERROR)
#         sys.exit(1)
#
#     # Parse the config file
#     try:
#         vm_params = parse_nzvm_config(config_path)
#         # Validate CALL_TYPE
#         if vm_params.get("call_type") != "GENERATE_VELOCITY_MOD":
#             logger.log(
#                 f"Unsupported CALL_TYPE: {vm_params.get('call_type')}", logger.ERROR
#             )
#             sys.exit(1)
#     except Exception as e:
#         if isinstance(e, (SystemExit, KeyboardInterrupt)):
#             raise  # Re-raise these critical exceptions
#         logger.log(f"Failed to parse config file: {e}", logger.ERROR)
#         sys.exit(1)
#
#     # Use --model_version if provided, otherwise fall back to MODEL_VERSION from config
#     if args.model_version and args.model_version != vm_params.get("model_version"):
#         logger.log(
#             f"UPDATING model_version fom {vm_params['model_version']} to {args.model_version}",
#             logger.INFO,
#         )
#         vm_params["model_version"] = (
#             args.model_version
#         )  # Ensure version is set in vm_params
#     else:
#         logger.log(f"Using model version: {vm_params['model_version']}", logger.INFO)
#
#     # Override output directory if specified
#     if args.out_dir:
#         out_dir = args.out_dir.resolve()
#     else:
#         # Use output_dir from config if it exists, otherwise use current directory
#         out_dir = Path(vm_params.get("output_dir", "./")).resolve()
#
#     # Prepare output directory
#     out_dir.mkdir(exist_ok=True, parents=True)
#     logger.log(f"Output will be written to: {out_dir}")
#
#     # Initialize registry and generate model
#     try:
#         cvm_registry = CVMRegistry(
#             vm_params["model_version"],
#             logger,
#             args.nzvm_registry,
#         )
#         generate_velocity_model(
#             cvm_registry, out_dir, vm_params, logger, output_format=args.output_format
#         )
#
#         elapsed_time = time.time() - start_time
#         logger.log(
#             f"Velocity model generation completed in {elapsed_time:.2f} seconds",
#             logger.INFO,
#         )
#     except Exception as e:
#         logger.log(f"Model generation failed: {e}", logger.ERROR)
#         raise
=======
    return vm_params
>>>>>>> f984a4bc
<|MERGE_RESOLUTION|>--- conflicted
+++ resolved
@@ -439,140 +439,4 @@
     vm_params["ny"] = round(vm_params["extent_y"] / vm_params["h_lat_lon"])
     vm_params["nz"] = round((vm_params["extent_zmax"] - vm_params["extent_zmin"]) / vm_params["h_depth"])
 
-<<<<<<< HEAD
     return vm_params
-
-# def parse_arguments() -> argparse.Namespace:
-#     """
-#     Parse command-line arguments for the velocity model generator.
-#
-#     Returns
-#     -------
-#     argparse.Namespace
-#         The parsed command-line arguments containing:
-#         - config_file: Path to nzvm.cfg configuration file
-#         - out_dir: Path to output directory (optional, overrides config)
-#         - nzvm_registry: Path to registry file (optional)
-#         - log_level: Logging level (optional)
-#     """
-#     parser = argparse.ArgumentParser(
-#         description="Generate a 3D seismic velocity model",
-#         formatter_class=argparse.ArgumentDefaultsHelpFormatter,
-#     )
-#     parser.add_argument(
-#         "config_file", type=Path, help="Path to the nzvm.cfg configuration file"
-#     )
-#     parser.add_argument(
-#         "--out_dir",
-#         type=Path,
-#         help="Path to the output directory (overrides config file)",
-#     )
-#     parser.add_argument(
-#         "--nzvm_registry",
-#         type=Path,
-#         help="Path to the model registry file",
-#         default=NZVM_REGISTRY_PATH,
-#     )
-#
-#     parser.add_argument(
-#         "--model_version",
-#         type=str,
-#         help=f"model_version to use (overrides MODEL_VERSION in config file). Requires a valid .yaml to exist in {MODEL_VERSIONS_ROOT}",
-#     )
-#     parser.add_argument(
-#         "--log_level",
-#         choices=["DEBUG", "INFO", "WARNING", "ERROR", "CRITICAL"],
-#         default="INFO",
-#         help="Set the logging level",
-#     )
-#
-#     parser.add_argument(
-#         "--output_format",
-#         choices=[fmt.name for fmt in WriteFormat],
-#         default=WriteFormat.EMOD3D.name,
-#         help="Format for the output velocity model",
-#     )
-#
-#     return parser.parse_args()
-#
-#
-# if __name__ == "__main__":
-#     start_time = time.time()
-#
-#     # Parse arguments
-#     args = parse_arguments()
-#
-#     # Configure logging
-#     logger = VMLogger(level=args.log_level)
-#     logger.log(f"Logger initialized with level {args.log_level}", logger.DEBUG)
-#
-#     # Validate input files
-#     config_path = args.config_file
-#     if not config_path.exists():
-#         logger.log(f"Configuration file not found: {config_path}", logger.ERROR)
-#         sys.exit(1)
-#
-#     if not args.nzvm_registry.exists():
-#         logger.log(f"Registry file not found: {args.nzvm_registry}", logger.ERROR)
-#         sys.exit(1)
-#
-#     # Parse the config file
-#     try:
-#         vm_params = parse_nzvm_config(config_path)
-#         # Validate CALL_TYPE
-#         if vm_params.get("call_type") != "GENERATE_VELOCITY_MOD":
-#             logger.log(
-#                 f"Unsupported CALL_TYPE: {vm_params.get('call_type')}", logger.ERROR
-#             )
-#             sys.exit(1)
-#     except Exception as e:
-#         if isinstance(e, (SystemExit, KeyboardInterrupt)):
-#             raise  # Re-raise these critical exceptions
-#         logger.log(f"Failed to parse config file: {e}", logger.ERROR)
-#         sys.exit(1)
-#
-#     # Use --model_version if provided, otherwise fall back to MODEL_VERSION from config
-#     if args.model_version and args.model_version != vm_params.get("model_version"):
-#         logger.log(
-#             f"UPDATING model_version fom {vm_params['model_version']} to {args.model_version}",
-#             logger.INFO,
-#         )
-#         vm_params["model_version"] = (
-#             args.model_version
-#         )  # Ensure version is set in vm_params
-#     else:
-#         logger.log(f"Using model version: {vm_params['model_version']}", logger.INFO)
-#
-#     # Override output directory if specified
-#     if args.out_dir:
-#         out_dir = args.out_dir.resolve()
-#     else:
-#         # Use output_dir from config if it exists, otherwise use current directory
-#         out_dir = Path(vm_params.get("output_dir", "./")).resolve()
-#
-#     # Prepare output directory
-#     out_dir.mkdir(exist_ok=True, parents=True)
-#     logger.log(f"Output will be written to: {out_dir}")
-#
-#     # Initialize registry and generate model
-#     try:
-#         cvm_registry = CVMRegistry(
-#             vm_params["model_version"],
-#             logger,
-#             args.nzvm_registry,
-#         )
-#         generate_velocity_model(
-#             cvm_registry, out_dir, vm_params, logger, output_format=args.output_format
-#         )
-#
-#         elapsed_time = time.time() - start_time
-#         logger.log(
-#             f"Velocity model generation completed in {elapsed_time:.2f} seconds",
-#             logger.INFO,
-#         )
-#     except Exception as e:
-#         logger.log(f"Model generation failed: {e}", logger.ERROR)
-#         raise
-=======
-    return vm_params
->>>>>>> f984a4bc
