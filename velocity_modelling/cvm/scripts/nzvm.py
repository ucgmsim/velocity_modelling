--- conflicted
+++ resolved
@@ -135,11 +135,8 @@
     nzvm_registry: Annotated[
         Path, typer.Option(exists=True, dir_okay=False)
     ] = NZVM_REGISTRY_PATH,
-<<<<<<< HEAD
     model_version: Annotated[str, typer.Option()] = None,
     output_format: Annotated[str, typer.Option()] = WriteFormat.EMOD3D.name,
-=======
->>>>>>> 3ffcc1e2
     smoothing: Annotated[bool, typer.Option()] = False,
     progress_interval: Annotated[int, typer.Option()] = 5,
 
@@ -182,7 +179,6 @@
     logger.log(f"Logger initialized with level {log_level}", logger.DEBUG)
     logger.log(f"Beginning velocity model generation in {out_dir}", logger.INFO)
 
-<<<<<<< HEAD
     # Parse the config file
     try:
         vm_params = parse_nzvm_config(nzvm_cfg_path)
@@ -209,9 +205,7 @@
         )  # Ensure version is set in vm_params
     else:
         logger.log(f"Using model version: {vm_params['model_version']}", logger.INFO)
-=======
-    vm_params = parse_nzvm_config(nzvm_cfg_path)
->>>>>>> 3ffcc1e2
+
 
     # Import the appropriate writer based on format
     try:
@@ -232,20 +226,11 @@
         logger.log(f"Unsupported output format: {output_format}", logger.ERROR)
         raise ValueError(f"Unsupported output format: {output_format}")
 
-<<<<<<< HEAD
-
-=======
-    start_time = time.time()
->>>>>>> 3ffcc1e2
 
     out_dir = out_dir.resolve()
     out_dir.mkdir(exist_ok=True, parents=True)
 
-<<<<<<< HEAD
     # Initialize registry and generate model
-
-=======
->>>>>>> 3ffcc1e2
     cvm_registry = CVMRegistry(
         vm_params["model_version"],
         logger,
