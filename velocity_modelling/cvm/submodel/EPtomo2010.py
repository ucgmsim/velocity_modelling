--- conflicted
+++ resolved
@@ -186,34 +186,6 @@
         Flag indicating if the point is on the boundary.
     """
 
-<<<<<<< HEAD
-    surf_depth_ascending = (
-        np.array(nz_tomography_data.surf_depth)[::-1] * 1000
-    )  # convert to meters
-    # Find the index of the first "surface" above the data point in question
-    count = len(surf_depth_ascending) - np.searchsorted(
-        surf_depth_ascending, dep, side="right"
-    )  #
-
-    # count = 0
-    # # Find the index of the first "surface" above the data point in question
-    # while dep < nz_tomography_data.surf_depth[count] * 1000: # convert to meters
-    #     count += 1
-    #
-    # if count != count2:
-    #     print(count, count2)
-    #     print("Error: Depth point below the extent represented in the 1D velocity model file.")
-    #     return
-
-    ind_above = count - 1
-    ind_below = count
-
-    ind_above, ind_below = count - 1, count
-
-    # Find the adjacent points for interpolation from the first surface
-    adjacent_points = nz_tomography_data.surface[0]["vp"].find_global_adjacent_points(
-        mesh_vector
-=======
     # Convert surf_depth to a NumPy array for fast indexing
     surf_depth_ascending = (
         np.array(nz_tomography_data.surf_depth)[::-1] * 1000
@@ -248,7 +220,6 @@
     )
     vals_below = interpolate_global_surface_vectorized(
         surfaces_below, mesh_vector, adjacent_points
->>>>>>> 0ed3a0a2
     )
 
     # Convert depth values once
