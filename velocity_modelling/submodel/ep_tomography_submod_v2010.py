--- conflicted
+++ resolved
@@ -252,37 +252,6 @@
 
     # Apply GTL and offshore smoothing
     if nz_tomography_data.gtl:
-<<<<<<< HEAD
-        # PART 1: Determine transition velocities at DEM - 350m (GTL depth) (anchor point)
-        # Determine anchor elevation (where we grab the tomography value)
-        dem_elev = partial_global_surface_depths.depths[1]
-        trans_elev = dem_elev - nz_tomography_data.gtl_depth  # in metres.
-
-        # Find indices for the transition elevation using the existing ascending depth array
-        count = len(surf_depth_ascending) - np.searchsorted(
-            surf_depth_ascending, trans_elev, side="right"
-        )
-        idx_above = np.clip(count - 1, 0, len(nz_tomography_data.surfaces) - 1)
-        idx_below = np.clip(count, 0, len(nz_tomography_data.surfaces) - 1)
-
-        dep_above = nz_tomography_data.surf_depth[idx_above] * 1000
-        dep_below = nz_tomography_data.surf_depth[idx_below] * 1000
-
-        # To find the correct "target" bedrock velocity (vst, vpt)
-        # We must ask the tomography model what the velocity is at DEM - 350m (GTL depth)?
-        # 1. Calculate Vs Transition (Vst)
-        vs_transition = np.interp(
-            trans_elev, [dep_above, dep_below], [val_above, val_below]
-        )
-
-        # 2. Calculate Vp Transition (Vpt)
-        vp_transition = np.interp(
-            trans_elev, [dep_above, dep_below], [val_above, val_below]
-        )
-
-        # PART 2: Apply GTL correction to all points within the GTL-layer
-        # Determine reference surface for relative depth calculation
-=======
         dem_elev = partial_global_surface_depths.depths[1]
         trans_elev = dem_elev - nz_tomography_data.gtl_depth
 
@@ -293,17 +262,12 @@
             trans_elev, mesh_vector.z[::-1], qualities_vector.vp[::-1]
         )
 
->>>>>>> c774fe0c
         if surface_elevation is not None:
             ref_surface = surface_elevation
         else:
             ref_surface = partial_global_surface_depths.depths[1]
 
-<<<<<<< HEAD
-        # Vectorized relative depth calculation: How far from the effective grid surface
-=======
         # Vectorised relative depth calculation: How far from the effective grid surface
->>>>>>> c774fe0c
         relative_depths = ref_surface - depths
 
         apply_offshore = (
