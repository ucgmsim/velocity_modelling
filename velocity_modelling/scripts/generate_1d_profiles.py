"""
generate_1d_profiles.py

This script generates multiple 1D velocity profiles for specified geographic locations and depth intervals.
It reads profile parameters from a CSV file, optionally accepts custom depth points, loads model data,
computes velocity and density profiles, and writes results to disk in standard or site response formats.
Intended for use with the NZCVM velocity modelling framework.

This script is part of the velocity_modelling package and is designed to be run from the command line.
Usage:
    python generate_1d_profiles.py --out-dir <output_directory> --model-version <version> --location-csv <csv_file>
    --min-vs <min_vs> --topo-type <topo_type> [--custom-depth <depth_file>] [--nzcvm-registry <registry_file>]
    [--data-root <data_root>] [--log-level <log_level>]

Example:
    python generate_1d_profiles.py --out-dir ./profiles --model-version 2.07 --location-csv locations.csv --min-vs 0.2 --topo-type TRUE

    where, locations.csv is a CSV file with columns: id, lon, lat, zmin, zmax, spacing. zmin, zmax and spacing are in kilometers.

    Sample locations.csv:
        id, lon, lat, zmin, zmax, spacing
        ADCS, 171.747604, -43.902401,0.0, 3.0, 0.1
        ...
If the --custom-depth option is provided, it should point to a text file with depth points in kilometers, one per line, such as:
        0.0
        0.1
        0.5
        1.0
        5.0
In this case, the zmin, zmax, and spacing parameters in the CSV file will be ignored.


Sample output:  Profile_ADCS.txt
```
Properties at Lat : -43.902401 Lon: 171.747604 (On Mesh Lat: -43.902396 Lon: 171.747599)
Model Version: 2.07
Topo Type: TRUE
Minimum Vs: 0.000000
Elevation (km) 	 Vp (km/s) 	 Vs (km/s) 	 Rho (g/cm^3)
-0.000000 	 1.800000 	 0.380000 	 1.810000
-0.100000 	 1.800000 	 0.480000 	 1.810000
-0.200000 	 1.800000 	 0.608600 	 1.810000
-0.300000 	 2.000000 	 0.608600 	 1.905000
...

-3.000000 	 4.520129 	 2.676067 	 2.538085
```
Sample output: ProfileSurfaceDepths_ADCS.txt
```
Surface Elevation (in m) at Lat : -43.902401 Lon: 171.747604 (On Mesh Lat: -43.902396 Lon: 171.747599)

Global surfaces
Surface_name 	 Elevation (m)
- posInf	1000000.000000
- NZ_DEM_HD	99.607015
- negInf	-1000000.000000

Basin surfaces (if applicable)

Canterbury_v19p1
- CantDEM	99.607015
- Canterbury_Pliocene_46_WGS84_v8p9p18	-266.438467
- Canterbury_Miocene_WGS84	-887.287466
- Canterbury_Paleogene_WGS84	-1031.612588
- Canterbury_basement_WGS84	-1765.060557

```

"""

import logging
import sys
import time
import typing
from pathlib import Path
from typing import Annotated

import numpy as np
import pandas as pd
import typer
from tqdm import tqdm

from qcore import cli
from velocity_modelling.basin_model import (
    BasinData,
    InBasin,
    InBasinGlobalMesh,
    PartialBasinSurfaceDepths,
)
from velocity_modelling.constants import DATA_ROOT, NZCVM_REGISTRY_PATH, TopoTypes
from velocity_modelling.geometry import (
    MeshVector,
    gen_full_model_grid_great_circle,
)
from velocity_modelling.global_model import (
    GlobalSurfaceRead,
    PartialGlobalSurfaceDepths,
)
from velocity_modelling.registry import CVMRegistry
from velocity_modelling.velocity3d import QualitiesVector

LAST_LAYER_DEPTH = -999999.0

# Configure logging at the module level
logging.basicConfig(
    level=logging.INFO,
    format="%(asctime)s - %(name)s - %(levelname)s - %(message)s",
    handlers=[logging.StreamHandler(sys.stdout)],
)
logger = logging.getLogger("nzcvm")

app = typer.Typer(pretty_exceptions_enable=False)


def read_depth_points_text_file(file_path: Path, logger: logging.Logger) -> list[float]:
    """
    Read depth points from a text file using numpy.loadtxt.

    The file is expected to contain one depth value (in kilometres) per line.

    Parameters
    ----------
    file_path : Path
        Path to the text file containing depth points.
    logger : logging.Logger
        Logger instance for logging messages.

    Returns
    -------
    List[float]
        List of depth values (in kilometers).

    Raises
    ------
    OSError
        If the file cannot be read or does not exist.
    ValueError
        If the file contains invalid data.
    """
    if not file_path.exists():
        logger.error(f"Depth points file does not exist: {file_path}")
        raise OSError(f"Depth points file does not exist: {file_path}")
    try:
        # Use numpy to read the file and convert to a list.
        # atleast_1d ensures we get a 1D array even if the file has a single value.
        depth_values = np.atleast_1d(np.loadtxt(file_path, dtype=float)).tolist()
    except (OSError, ValueError) as e:
        logger.error(f"Failed to read depth points file {file_path}: {e}")
        raise
    if not depth_values:
        logger.log(logging.ERROR, f"No valid depth points found in {file_path}")
        raise ValueError(f"No valid depth points found in {file_path}")
    logger.log(logging.DEBUG, f"Read {len(depth_values)} depth points from {file_path}")
    return depth_values


def write_profiles(
    out_dir: Path,
    qualities_vector: QualitiesVector,
    vm_params: dict,
    mesh_vector: QualitiesVector,
    df: pd.DataFrame,
    profile_idx: int,
    logger: logging.Logger,
) -> None:
    """
    Write velocity profile data to a text file in either 1D_SITE_RESPONSE or STANDARD format.

    Parameters
    ----------
    out_dir : Path
        Output directory where the Profiles subdirectory will be created.
    qualities_vector : QualitiesVector
        Velocity and density data (Vp, Vs, Rho) for the profile.
    vm_params : dict
        Configuration parameters, including model_version, topo_type, min_vs, and output_type.
    mesh_vector : QualitiesVector
        Mesh data containing depth points (Z), latitude (Lat), and longitude (Lon).
    df : pd.DataFrame
        DataFrame containing profile parameters (id, lon, lat, zmin, zmax, spacing).
    profile_idx : int
        Index of the profile being processed.
    logger : logging.Logger
        Logger instance for logging messages.

    Raises
    ------
    ValueError
        If output_type is not '1D_SITE_RESPONSE' or 'STANDARD'.
    OSError
        If there are issues creating or writing to the output file.
    """

    profiles_dir = out_dir / "Profiles"
    profiles_dir.mkdir(exist_ok=True, parents=True)
    output_type = vm_params.get(
        "output_type", "STANDARD"
    )  # Default to STANDARD if not specified
    profile_id = df["id"].iloc[profile_idx]

    if output_type == "1D_SITE_RESPONSE":
        file_path = profiles_dir / f"{profile_id}.1d"
        with file_path.open("w") as f:
            f.write(f"{mesh_vector.nz}\n")
            dep_bot = 0.0
            for i in range(mesh_vector.nz):
                vs = max(qualities_vector.vs[i], vm_params["min_vs"])
                if i == mesh_vector.nz - 1:
                    delta_depth = LAST_LAYER_DEPTH
                elif i == 0:
                    delta_depth = 2 * mesh_vector.z[i]
                    dep_bot = delta_depth
                else:
                    delta_depth = 2 * (mesh_vector.z[i] - dep_bot)
                    dep_bot += delta_depth
<<<<<<< HEAD
                qs = (
                    41.0 + 34.0 * vs
                )  # Empirical relation for Qs (Exact reference to be added here)
                qp = 2.0 * qs  # We usually assume Qp = 2 * Qs
=======
                qs = 41.0 + 34.0 * vs # Graves and Pitarka (2010)
                qp = 2.0 * qs # We usually assume Qp = 2 * Qs
>>>>>>> 2c428087

                f.write(
                    f"{-delta_depth / 1000:.3f} \t {qualities_vector.vp[i]:.3f} \t "
                    f"{vs:.3f} \t {qualities_vector.rho[i]:.3f} \t "
                    f"{qp:.3f} \t {qs:.3f}\n"
                )
        logger.log(logging.INFO, f"Wrote 1D site response profile to {file_path}")

    elif output_type == "STANDARD":
        file_path = profiles_dir / f"Profile_{profile_id}.txt"
        with file_path.open("w") as f:
            f.write(
                f"Properties at Lat : {df['lat'].iloc[profile_idx]:.6f} Lon: {df['lon'].iloc[profile_idx]:.6f} (On Mesh Lat: {mesh_vector.lat:.6f} Lon: {mesh_vector.lon:.6f})\n"
            )
            f.write(f"Model Version: {vm_params['model_version']}\n")
            f.write(f"Topo Type: {vm_params['topo_type'].name}\n")
            f.write(f"Minimum Vs: {vm_params['min_vs']:.6f}\n")
            f.write("Elevation (km) \t Vp (km/s) \t Vs (km/s) \t Rho (g/cm^3)\n")
            for i in range(mesh_vector.nz):
                vs = max(qualities_vector.vs[i], vm_params["min_vs"])
                f.write(
                    f"{mesh_vector.z[i] / 1000:.6f} \t {qualities_vector.vp[i]:.6f} \t "
                    f"{vs:.6f} \t {qualities_vector.rho[i]:.6f}\n"
                )
        logger.log(logging.INFO, f"Wrote standard profile to {file_path}")

    else:
        logger.log(logging.ERROR, f"Invalid output_type: {output_type}")
        raise ValueError(
            f"Invalid output_type: {output_type}. Must be '1D_SITE_RESPONSE' or 'STANDARD'"
        )


def write_profile_surface_depths(
    out_dir: Path,
    global_surfaces: list[GlobalSurfaceRead],
    basin_data_list: list[BasinData],
    partial_global_surface_depths: PartialGlobalSurfaceDepths,
    partial_basin_surface_depths: PartialBasinSurfaceDepths,
    in_basin_list: list[InBasin],
    mesh_vector: QualitiesVector,
    df: pd.DataFrame,
    profile_idx: int,
    logger: logging.Logger,
) -> None:
    """
    Write surface depths for global and basin surfaces to a text file.

    Parameters
    ----------
    out_dir : Path
        Output directory where the Profiles subdirectory will be created.
    global_surfaces : list[GlobalSurfaceRead]
        List of global surface data objects.
    basin_data_list : list[BasinData]
        List of basin data objects.
    partial_global_surface_depths : PartialGlobalSurfaceDepths
        Depths of global surfaces at the profile location.
    partial_basin_surface_depths : PartialBasinSurfaceDepths
        Depths of basin surfaces at the profile location.
    in_basin_list : list[InBasin]
        List of InBasin objects indicating basin membership for the profile location.
    mesh_vector : QualitiesVector
        Mesh vector containing latitude and longitude of the profile location.
    df : pd.DataFrame
        DataFrame containing profile parameters (id, lon, lat, zmin, zmax, spacing).
    profile_idx : int
        Index of the profile being processed.
    logger : logging.Logger
        Logger instance for logging messages.

    Raises
    ------
    OSError
        If there are issues creating or writing to the output file.
    """
    profiles_dir = out_dir / "Profiles"
    profiles_dir.mkdir(exist_ok=True, parents=True)
    file_path = profiles_dir / f"ProfileSurfaceDepths_{df['id'].iloc[profile_idx]}.txt"

    surface_latitude = df["lat"].iloc[profile_idx]
    surface_longitude = df["lon"].iloc[profile_idx]
    surface_elevation_header = f"Surface Elevation (in m) at Lat : {surface_latitude:.6f} Lon: {surface_longitude:.6f} (On Mesh Lat: {mesh_vector.lat:.6f} Lon: {mesh_vector.lon:.6f})\n"

    def write_surface_depths(
        f: typing.TextIO, surfaces: list[GlobalSurfaceRead], depths: list[float]
    ):
        """
        Write surface names and their corresponding depths to the file.

        Parameters
        ----------
        f : typing.TextIO
            File object to write the surface names and depths.

        surfaces: list[GlobalSurfaceRead]
            List of GlobalSurfaceRead objects

        depths: list[float]
            List of depths corresponding to the surfaces.

        Returns
        -------
        None

        """
        for surface, depth in zip(surfaces, depths):
            surface_path = Path(surface.file_path)
            f.write(f"- {surface_path.stem}\t{depth:.6f}\n")

    with file_path.open("w") as f:
        f.writelines(
            [
                surface_elevation_header,
                "\nGlobal Surfaces\n",
                "Surface_name \t Elevation (m)\n",
            ]
        )

        write_surface_depths(f, global_surfaces, partial_global_surface_depths.depths)

        f.write("\nBasin surfaces (if applicable)\n")
        for i, basin in enumerate(basin_data_list):
            if in_basin_list[i].in_basin_lat_lon:
                f.write(f"\n{basin.name}\n")
                write_surface_depths(
                    f, basin.surfaces, partial_basin_surface_depths[i].depths
                )

    logger.log(logging.INFO, f"Wrote surface depths to {file_path}")


@cli.from_docstring(app)
def generate_1d_profiles(
    out_dir: Annotated[
        Path, typer.Option(file_okay=False, help="Output directory for profile files")
    ],
    model_version: Annotated[str, typer.Option(help="Version of the model to use")],
    location_csv: Annotated[
        Path,
        typer.Option(
            exists=True,
            dir_okay=False,
            help="CSV file with profile parameters (id, lon, lat, zmin, zmax, spacing)",
        ),
    ],
    min_vs: Annotated[float, typer.Option(help="Minimum shear wave velocity")] = 0.0,
    topo_type: Annotated[
        str, typer.Option(help="Topography type")
    ] = TopoTypes.TRUE.name,
    custom_depth: Annotated[
        Path | None,
        typer.Option(
            exists=True,
            dir_okay=False,
            help="Text file with custom depth points (overrides zmin, zmax, spacing in location_csv)",
        ),
    ] = None,
    nzcvm_registry: Annotated[
        Path, typer.Option(exists=True, dir_okay=False)
    ] = NZCVM_REGISTRY_PATH,
    data_root: Annotated[
        Path,
        typer.Option(
            file_okay=False,
            exists=True,
            help="Override the default DATA_ROOT directory",
        ),
    ] = DATA_ROOT,
    log_level: Annotated[str, typer.Option(help="Logging level")] = "INFO",
) -> None:
    """
    Generate multiple 1D velocity profiles based on input coordinates and depth parameters.

    This function orchestrates the generation of multiple velocity profiles:
    1. Reads profile coordinates and depth parameters from a CSV file (id, lon, lat, zmin, zmax, spacing)
    2. Optionally reads custom depth points from a text file to override CSV depth parameters
    3. Loads all required datasets (global models, tomography, basins)
    4. Processes each profile and populates velocity/density values
    5. Writes results to disk

    Parameters
    ----------
    out_dir : Path
        Path to the output directory where profile files will be written.
    model_version : str
        Version of the model to use.
    location_csv : Path
        Path to the CSV file containing profile parameters (id, lon, lat, zmin, zmax, spacing).
    min_vs : float, optional
        Minimum shear wave velocity (default: 0.0).
    topo_type : str, optional
        Topography type (default: TRUE).
    custom_depth : Path, optional
        Path to the text file containing custom depth points (overrides zmin, zmax, spacing in CSV).
    nzcvm_registry : Path, optional
        Path to the model registry file (default: NZCVM_REGISTRY_PATH).
    data_root : Path, optional
        Override the default DATA_ROOT directory (default: derived from constants.py).
    log_level : str, optional
        Logging level for the script (default: "INFO").

    Raises
    ------
    ValueError
        If input parameters are invalid.
    OSError
        If there are issues reading input files or writing to the output directory.
    RuntimeError
        If an error occurs during profile generation or data processing.
    """
    start_time = time.time()

    # Configure logging
    numeric_level = getattr(logging, log_level.upper(), logging.INFO)
    logger.setLevel(numeric_level)
    logger.log(logging.DEBUG, f"Logger initialized with level {log_level}")
    logger.log(logging.INFO, "Beginning multiple profiles generation")

    # Validate DATA_ROOT
    data_root = data_root.resolve()
    logger.log(logging.INFO, f"data_root set to {data_root}")

    # Validate min_vs
    if min_vs < 0:
        logger.log(logging.ERROR, f"min_vs ({min_vs}) cannot be negative")
        raise ValueError(f"min_vs ({min_vs}) cannot be negative")

    # Validate and import the appropriate writer based on format
    try:
        topo_type = TopoTypes[topo_type.upper()]
    except KeyError:
        logger.log(logging.ERROR, f"Unsupported topo type: {topo_type}")
        raise ValueError(f"Unsupported output topo type: {topo_type}")

    # Create vm_params dictionary
    vm_params = {
        "model_version": model_version,
        "topo_type": topo_type,
        "min_vs": min_vs,
    }

    # Ensure output directory exists
    out_dir = out_dir.resolve()
    out_dir.mkdir(exist_ok=True, parents=True)
    cvm_registry = CVMRegistry(
        vm_params["model_version"], data_root, nzcvm_registry, logger
    )

    # Read profile parameters from location_csv
    try:
        df = pd.read_csv(location_csv, skipinitialspace=True)
    except pd.errors.EmptyDataError:
        logger.log(logging.ERROR, f"CSV file {location_csv} is empty or invalid.")
        raise ValueError(f"CSV file {location_csv} is empty or invalid.")

    # Standardize column names to lowercase to be forgiving
    df.columns = df.columns.str.lower()

    required_columns = ["id", "lon", "lat", "zmin", "zmax", "spacing"]
    if list(df.columns) != required_columns:
        # Check if it looks like there's no header vs. a wrong header
        if not any(col in df.columns for col in required_columns):
            message = f"CSV file {location_csv} appears to be missing a header."
        else:
            message = f"CSV file {location_csv} has an incorrect header."
        logger.log(
            logging.ERROR,
            f"{message} Expected columns in order: {', '.join(required_columns)}",
        )
        raise ValueError("Invalid CSV format: incorrect or missing header")

    for i, row in df.iterrows():
        if row["zmin"] >= row["zmax"]:
            logger.log(
                logging.ERROR,
                f"Profile {row['id']}: zmin ({row['zmin']}) must be less than zmax ({row['zmax']})",
            )
            raise ValueError(
                f"Profile {row['id']}: zmin ({row['zmin']}) must be less than zmax ({row['zmax']})"
            )
        if row["spacing"] <= 0:
            logger.log(
                logging.ERROR,
                f"Profile {row['id']}: spacing ({row['spacing']}) must be positive",
            )
            raise ValueError(
                f"Profile {row['id']}: spacing ({row['spacing']}) must be positive"
            )
    depth_values = None
    if custom_depth:
        depth_values = read_depth_points_text_file(custom_depth, logger)
    logger.log(logging.INFO, "Loading model data")
    vm1d_data, nz_tomography_data, global_surfaces, basin_data_list = (
        cvm_registry.load_all_global_data()
    )
    for i in tqdm(range(len(df)), desc="Generating profiles", unit="profile"):
        logger.log(logging.INFO, f"Generating profile {i + 1} of {len(df)}")

        # Initialize model extent
        model_extent = {
            "version": vm_params["model_version"],
            "origin_rot": 0.0,
            "extent_x": 1.0,
            "extent_y": 1.0,
            "h_lat_lon": 1.0,
            "origin_lat": df["lat"].iloc[i],
            "origin_lon": df["lon"].iloc[i],
        }

        # Set depth parameters
        if depth_values:
            model_extent["extent_zmin"] = min(depth_values)
            model_extent["extent_zmax"] = max(depth_values)
            model_extent["h_depth"] = 1.0  # Placeholder, as actual depths are set later
        else:
            spacing_offset = 0.5
            model_extent["extent_zmin"] = (
                df["zmin"].iloc[i] - spacing_offset * df["spacing"].iloc[i]
            )
            model_extent["extent_zmax"] = (
                df["zmax"].iloc[i] + spacing_offset * df["spacing"].iloc[i]
            )
            model_extent["h_depth"] = df["spacing"].iloc[i]
        model_extent["nx"] = int(
            model_extent["extent_x"] / model_extent["h_lat_lon"] + 0.5
        )
        model_extent["ny"] = int(
            model_extent["extent_y"] / model_extent["h_lat_lon"] + 0.5
        )
        model_extent["nz"] = int(
            (model_extent["extent_zmax"] - model_extent["extent_zmin"])
            / model_extent["h_depth"]
            + 0.5
        )
        global_mesh = gen_full_model_grid_great_circle(model_extent, logger)
        logger.log(logging.INFO, "Pre-processing basin membership")
        in_basin_mesh, partial_global_mesh_list = (
            InBasinGlobalMesh.preprocess_basin_membership(
                global_mesh,
                basin_data_list,
                logger,
                smooth_bound=nz_tomography_data.smooth_boundary,
            )
        )
        if depth_values:
            global_mesh.nz = len(depth_values)
            logger.log(
                logging.DEBUG,
                f"Number of model points - nx: {global_mesh.nx}, ny: {global_mesh.ny}, nz: {global_mesh.nz}",
            )
            global_mesh.z = np.array([-1000 * dep for dep in depth_values])  # in meters

        partial_global_mesh = partial_global_mesh_list[
            0
        ]  # Use the first mesh for the profile
        basin_indices = in_basin_mesh.get_basin_membership(
            0, 0
        )  # Get basin indices for the profile location
        in_basin_list = [
            InBasin(basin_data, len(global_mesh.z)) for basin_data in basin_data_list
        ]
        for basin_idx in basin_indices:
            if basin_idx >= 0:
                in_basin_list[basin_idx].in_basin_lat_lon = True
        mesh_vector = MeshVector(partial_global_mesh, 0)
        partial_global_surface_depths = PartialGlobalSurfaceDepths(len(global_surfaces))
        partial_basin_surface_depths = [
            PartialBasinSurfaceDepths(basin_data) for basin_data in basin_data_list
        ]
        qualities_vector = QualitiesVector(partial_global_mesh.nz)
        qualities_vector.assign_qualities(
            cvm_registry,
            vm1d_data,
            nz_tomography_data,
            global_surfaces,
            basin_data_list,
            mesh_vector,
            partial_global_surface_depths,
            partial_basin_surface_depths,
            in_basin_list,
            None,
            vm_params["topo_type"],
        )
        write_profiles(
            out_dir,
            qualities_vector,
            vm_params,
            mesh_vector,
            df,
            i,
            logger,
        )
        write_profile_surface_depths(
            out_dir,
            global_surfaces,
            basin_data_list,
            partial_global_surface_depths,
            partial_basin_surface_depths,
            in_basin_list,
            mesh_vector,
            df,
            i,
            logger,
        )
        logger.log(logging.INFO, f"Profile {i + 1} of {len(df)} complete")
    logger.log(logging.INFO, "Generation of multiple profiles 100% complete")
    logger.log(
        logging.INFO,
        f"Profiles (version: {vm_params['model_version']}) successfully generated and written to {out_dir}",
    )
    elapsed_time = time.time() - start_time
    logger.log(
        logging.INFO,
        f"Multiple profiles generation completed in {elapsed_time:.2f} seconds",
    )


if __name__ == "__main__":
    app()<|MERGE_RESOLUTION|>--- conflicted
+++ resolved
@@ -71,9 +71,8 @@
 import logging
 import sys
 import time
-import typing
 from pathlib import Path
-from typing import Annotated
+from typing import Annotated, TextIO
 
 import numpy as np
 import pandas as pd
@@ -213,15 +212,8 @@
                 else:
                     delta_depth = 2 * (mesh_vector.z[i] - dep_bot)
                     dep_bot += delta_depth
-<<<<<<< HEAD
-                qs = (
-                    41.0 + 34.0 * vs
-                )  # Empirical relation for Qs (Exact reference to be added here)
-                qp = 2.0 * qs  # We usually assume Qp = 2 * Qs
-=======
                 qs = 41.0 + 34.0 * vs # Graves and Pitarka (2010)
                 qp = 2.0 * qs # We usually assume Qp = 2 * Qs
->>>>>>> 2c428087
 
                 f.write(
                     f"{-delta_depth / 1000:.3f} \t {qualities_vector.vp[i]:.3f} \t "
@@ -265,6 +257,7 @@
     mesh_vector: QualitiesVector,
     df: pd.DataFrame,
     profile_idx: int,
+
     logger: logging.Logger,
 ) -> None:
     """
@@ -302,25 +295,23 @@
     profiles_dir.mkdir(exist_ok=True, parents=True)
     file_path = profiles_dir / f"ProfileSurfaceDepths_{df['id'].iloc[profile_idx]}.txt"
 
-    surface_latitude = df["lat"].iloc[profile_idx]
-    surface_longitude = df["lon"].iloc[profile_idx]
+    surface_latitude = df['lat'].iloc[profile_idx]
+    surface_longitude = df['lon'].iloc[profile_idx]
     surface_elevation_header = f"Surface Elevation (in m) at Lat : {surface_latitude:.6f} Lon: {surface_longitude:.6f} (On Mesh Lat: {mesh_vector.lat:.6f} Lon: {mesh_vector.lon:.6f})\n"
 
     def write_surface_depths(
-        f: typing.TextIO, surfaces: list[GlobalSurfaceRead], depths: list[float]
-    ):
+        f: TextIO, surfaces: list[GlobalSurfaceRead], depths: list[float]
+    ) -> None:
         """
         Write surface names and their corresponding depths to the file.
 
         Parameters
         ----------
-        f : typing.TextIO
-            File object to write the surface names and depths.
-
-        surfaces: list[GlobalSurfaceRead]
-            List of GlobalSurfaceRead objects
-
-        depths: list[float]
+        f : TextIO
+            File object to write the surface depths.
+        surfaces : list[GlobalSurfaceRead]
+            List of global surface objects.
+        depths : list[float]
             List of depths corresponding to the surfaces.
 
         Returns
@@ -330,26 +321,22 @@
         """
         for surface, depth in zip(surfaces, depths):
             surface_path = Path(surface.file_path)
-            f.write(f"- {surface_path.stem}\t{depth:.6f}\n")
+            f.write(f'- {surface_path.stem}\t{depth:.6f}\n')
 
     with file_path.open("w") as f:
-        f.writelines(
-            [
-                surface_elevation_header,
-                "\nGlobal Surfaces\n",
-                "Surface_name \t Elevation (m)\n",
-            ]
-        )
+        f.writelines([
+            surface_elevation_header,
+            '\nGlobal Surfaces\n',
+            'Surface_name \t Elevation (m)\n'
+        ])
 
         write_surface_depths(f, global_surfaces, partial_global_surface_depths.depths)
 
-        f.write("\nBasin surfaces (if applicable)\n")
+        f.write('\nBasin surfaces (if applicable)\n')
         for i, basin in enumerate(basin_data_list):
             if in_basin_list[i].in_basin_lat_lon:
                 f.write(f"\n{basin.name}\n")
-                write_surface_depths(
-                    f, basin.surfaces, partial_basin_surface_depths[i].depths
-                )
+                write_surface_depths(f, basin.surfaces, partial_basin_surface_depths[i].depths)
 
     logger.log(logging.INFO, f"Wrote surface depths to {file_path}")
 
@@ -461,7 +448,7 @@
     vm_params = {
         "model_version": model_version,
         "topo_type": topo_type,
-        "min_vs": min_vs,
+         "min_vs": min_vs,
     }
 
     # Ensure output directory exists
