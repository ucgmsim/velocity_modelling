--- conflicted
+++ resolved
@@ -15,9 +15,6 @@
 description = "Velocity modelling library"
 readme = "README.md"
 requires-python = ">=3.11,<3.14"
-<<<<<<< HEAD
-dynamic = ["version", "dependencies"]
-=======
 dynamic = ["version"]
 dependencies = [
     "numpy",
@@ -50,7 +47,6 @@
 
 [tool.setuptools.packages.find]
 exclude = ["wiki", "tests"]
->>>>>>> 0a355c4d
 
 [project.scripts]
 generate_3d_model = "velocity_modelling.scripts.generate_3d_model:app"
